from UQpyLibraries.UQpyModules import *
from UQpyLibraries import SampleMethods
import matplotlib.pyplot as plt

#x = SampleMethods.MCS(pdf=['Uniform', 'Uniform'], pdf_params=[[0, 1], [0, 1]], nsamples=150)

<<<<<<< HEAD
# x = SampleMethods.MCS(pdf=['Uniform', 'Uniform'], pdf_params=[[0, 1], [0, 1]], nsamples=10)
#
#
# x = SampleMethods.LHS(pdf=['Uniform', 'Uniform'], pdf_params=[[0, 1], [0, 1]], nsamples=10)


x = SampleMethods.STS(pdf=['Uniform', 'Uniform'], pdf_params=[[0, 1], [0, 1]], sts_design=[3, 3])
=======

#x = SampleMethods.LHS(pdf=['Uniform', 'Uniform'], pdf_params=[[0, 1], [0, 1]], nsamples=250, lhs_criterion='centered')

x = SampleMethods.STS(pdf=['Uniform', 'Uniform'], pdf_params=[[0, 1], [0, 1]], sts_design=[10, 10])

#x = SampleMethods.PSS(pdf=['Uniform', 'Uniform'], pdf_params=[[0, 1], [0, 1]], pss_design=[2, 2], pss_strata=[5, 5])

#x = SampleMethods.MCMC(pdf_target='mvnpdf', mcmc_algorithm='MH', pdf_proposal='Uniform',
#                       pdf_proposal_width=2, pdf_target_params=[[0, 1], [0, 1]])
>>>>>>> 02ae96ee

# x = SampleMethods.PSS(pdf=['Uniform', 'Uniform'], pdf_params=[[0, 1], [0, 1]], pss_design=[2, 2], pss_strata=[5, 5])
#
# x = SampleMethods.MCMC(pdf_target='mvnpdf', mcmc_algorithm='MH', pdf_proposal='Uniform',
#                        pdf_proposal_width=2, pdf_target_params=[[0, 1], [0, 1]])
x= SampleMethods.SROM(samples=x.samples, nsamples=9, marginal=['Uniform', 'Uniform'], moments=[[0, 1], [0, 1]], weights_errors=[1, 0.2, 0],
                 weights_function=None, properties=[1, 1, 0])
print(x.samples)
print()


plt.figure()
plt.scatter(x.samples[:, 0], x.samples[:, 1], marker='.')
plt.show()<|MERGE_RESOLUTION|>--- conflicted
+++ resolved
@@ -2,27 +2,15 @@
 from UQpyLibraries import SampleMethods
 import matplotlib.pyplot as plt
 
-#x = SampleMethods.MCS(pdf=['Uniform', 'Uniform'], pdf_params=[[0, 1], [0, 1]], nsamples=150)
-
-<<<<<<< HEAD
-# x = SampleMethods.MCS(pdf=['Uniform', 'Uniform'], pdf_params=[[0, 1], [0, 1]], nsamples=10)
-#
-#
-# x = SampleMethods.LHS(pdf=['Uniform', 'Uniform'], pdf_params=[[0, 1], [0, 1]], nsamples=10)
+x = SampleMethods.MCS(pdf=['Uniform', 'Uniform'], pdf_params=[[0, 1], [0, 1]], nsamples=10)
 
 
-x = SampleMethods.STS(pdf=['Uniform', 'Uniform'], pdf_params=[[0, 1], [0, 1]], sts_design=[3, 3])
-=======
+x = SampleMethods.LHS(pdf=['Uniform', 'Uniform'], pdf_params=[[0, 1], [0, 1]], nsamples=10)
 
-#x = SampleMethods.LHS(pdf=['Uniform', 'Uniform'], pdf_params=[[0, 1], [0, 1]], nsamples=250, lhs_criterion='centered')
 
 x = SampleMethods.STS(pdf=['Uniform', 'Uniform'], pdf_params=[[0, 1], [0, 1]], sts_design=[10, 10])
 
-#x = SampleMethods.PSS(pdf=['Uniform', 'Uniform'], pdf_params=[[0, 1], [0, 1]], pss_design=[2, 2], pss_strata=[5, 5])
-
-#x = SampleMethods.MCMC(pdf_target='mvnpdf', mcmc_algorithm='MH', pdf_proposal='Uniform',
-#                       pdf_proposal_width=2, pdf_target_params=[[0, 1], [0, 1]])
->>>>>>> 02ae96ee
+x = SampleMethods.PSS(pdf=['Uniform', 'Uniform'], pdf_params=[[0, 1], [0, 1]], pss_design=[2, 2], pss_strata=[5, 5])
 
 # x = SampleMethods.PSS(pdf=['Uniform', 'Uniform'], pdf_params=[[0, 1], [0, 1]], pss_design=[2, 2], pss_strata=[5, 5])
 #
