--- conflicted
+++ resolved
@@ -43,7 +43,6 @@
                 return
             else:
                 return int(self.dimension)
-
             for i in range(self.dimension):
                 self.distribution.append('Uniform')
 
@@ -371,11 +370,7 @@
     class MCMC:
 
         """This class generates samples from arbitrary algorithm using Metropolis-Hastings(MH) or
-<<<<<<< HEAD
-        Modified Metroplis-Hastings Algorithm.
-=======
         Modified Metropolis-Hastings Algorithm.
->>>>>>> 0a7ffdc1
 
         :param nsamples: A scalar value defining the number of random samples that needs to be
                          generate using MCMC. Default value of nsample is 1000.
@@ -390,17 +385,10 @@
         :type x0: array
 
         :param MCMC_algorithm: A string defining the algorithm used to generate random samples.
-<<<<<<< HEAD
-        Default value: method is 'MH'.
-        Example: MCMC_algorithm = MH : Use Metropolis-Hastings Algorithm
-        MCMC_algorithm = MMH : Use Modified Metropolis-Hastings Algorithm
-        MCMC_algorithm = GIBBS : Use Gibbs Sampling Algorithm
-=======
                                Default value: method is 'MH'.
                                Example: MCMC_algorithm = MH : Use Metropolis-Hastings Algorithm
                                MCMC_algorithm = MMH : Use Modified Metropolis-Hastings Algorithm
                                MCMC_algorithm = GIBBS : Use Gibbs Sampling Algorithm
->>>>>>> 0a7ffdc1
         :type MCMC_algorithm: str
 
         :param proposal: A string defining the type of proposed density function. Example:
@@ -447,17 +435,10 @@
             :type x0: array
 
             :param MCMC_algorithm: A string defining the algorithm used to generate random samples.
-<<<<<<< HEAD
-            Default value: method is 'MH'.
-            Example: MCMC_algorithm = MH : Use Metropolis-Hastings Algorithm
-            MCMC_algorithm = MMH : Use Modified Metropolis-Hastings Algorithm
-            MCMC_algorithm = GIBBS : Use Gibbs Sampling Algorithm
-=======
                                    Default value: method is 'MH'.
                                    Example: MCMC_algorithm = MH : Use Metropolis-Hastings Algorithm
                                    MCMC_algorithm = MMH : Use Modified Metropolis-Hastings Algorithm
                                    MCMC_algorithm = GIBBS : Use Gibbs Sampling Algorithm
->>>>>>> 0a7ffdc1
             :type MCMC_algorithm: str
 
             :param proposal: A string defining the type of proposed density function. Example:
@@ -500,12 +481,6 @@
 
             if np.size(params) != np.size(x0):
                 sys.exit("Dimension of parameters of Covariance matrix and Initial value should be same")
-
-            if np.size(x0) != dim:
-                sys.exit("Dimension of Initial value vector (x0) is not correct")
-
-            if len(marginal_parameters) != dim:
-                sys.exit("Dimension of list of parameters of Target Marginal Distribution is not correct")
 
             if not is_integer(njump):
                 sys.exit("Define an integer to reject generated samples")
@@ -533,13 +508,8 @@
             self.samples[0] = x0
 
             # Classical Metropolis-Hastings Algorithm with symmetric proposal density
-<<<<<<< HEAD
-            if self.method is 'MH':
-                for i in range(self.nsamples * self.njump-1):
-=======
             if self.method == 'MH':
                 for i in range(self.nsamples * self.njump - 1):
->>>>>>> 0a7ffdc1
 
                     # Generating new sample using proposed density
                     if self.proposal == 'Normal':
@@ -567,15 +537,9 @@
                     else:
                         self.samples[i + 1] = self.samples[i]
                         self.rejects += 1
-<<<<<<< HEAD
-
-            # Modified Metropolis-Hastings Algorithm with symmetric proposal density
-            elif self.method is 'MMH':
-=======
                 print()
             # Modified Metropolis-Hastings Algorithm with symmetric proposal density
             elif self.method == 'MMH':
->>>>>>> 0a7ffdc1
                 for i in range(self.nsamples * self.njump - 1):
 
                     # Samples generated from marginal PDFs will be stored in x1
