# UQpy is distributed under the MIT license.
#
# Copyright (C) 2018  -- Michael D. Shields
#
# Permission is hereby granted, free of charge, to any person obtaining a copy of this software and associated
# documentation files (the "Software"), to deal in the Software without restriction, including without limitation the
# rights to use, copy, modify, merge, publish, distribute, sublicense, and/or sell copies of the Software, and to permit
# persons to whom the Software is furnished to do so, subject to the following conditions:
#
# The above copyright notice and this permission notice shall be included in all copies or substantial portions of the
# Software.
#
# THE SOFTWARE IS PROVIDED "AS IS", WITHOUT WARRANTY OF ANY KIND, EXPRESS OR IMPLIED, INCLUDING BUT NOT LIMITED TO THE
# WARRANTIES OF MERCHANTABILITY, FITNESS FOR A PARTICULAR PURPOSE AND NON-INFRINGEMENT. IN NO EVENT SHALL THE AUTHORS OR
# COPYRIGHT HOLDERS BE LIABLE FOR ANY CLAIM, DAMAGES OR OTHER LIABILITY, WHETHER IN AN ACTION OF CONTRACT, TORT OR
# OTHERWISE, ARISING FROM, OUT OF OR IN CONNECTION WITH THE SOFTWARE OR THE USE OR OTHER DEALINGS IN THE SOFTWARE.

"""This module contains functionality for all the distribution supported in UQpy."""

import scipy.stats as stats
import os
import numpy as np
from .Utilities import check_input_dims
import importlib
import types

# Authors: Dimitris G.Giovanis, Michael D. Shields
# Last Modified: 11/6/2019 by Audrey Olivier

########################################################################################################################
#        Define the probability distribution of the random parameters
########################################################################################################################


# The supported univariate distributions are:
list_univariates = ['normal', 'uniform', 'binomial', 'beta', 'genextreme', 'chisquare', 'lognormal', 'gamma',
                    'exponential', 'cauchy', 'levy', 'logistic', 'laplace', 'maxwell', 'inverse gauss', 'pareto',
                    'rayleigh', 'truncnorm']
# The supported multivariate distributions are:
list_multivariates = ['mvnormal']
# All scipy supported distributions
list_all_scipy = list_univariates + list_multivariates

class Distribution:
    """
        Description:

            Main distribution class available to the user. The user can define a probability distribution by providing:
            - a name that points to a univariate/multivariate distribution (see supported distributions in
            SubDistribution class or custom distribution)
            - a list of names that points to a list of univariate distributions. In that case, a multivariate
            distribution is built for which all dimensions are independent and given by Distribution(name)
            - a list of names and a copula, in that case a multivariate distribution is built using Distribution(name)
            for the marginal pdfs, while the dependence structure is given by the copula.

            The following methods are defined:

                1. pdf: probability density function
                2. cdf: cumulative distribution function
                3. icdf inverse cumulative distribution function
                4. rvs: generate random numbers (it doesn't need a point)
                5. log_pdf: logarithm of the pdf
                6. fit: Estimates the parameters of the distribution over arbitrary data
                7. moments: Calculate the first four moments of the distribution (mean, variance, skewness, kurtosis)

        Input:
            :param dist_name: Name of distribution.
            :type: dist_name: string or list of strings

            :param copula: copula to create dependence within dimensions, used only if name is a list
            :type: copula: str or None (default None)

        Output:
            A handler pointing to a distribution and its associated methods. Inputs to the various methods may be:
                x: 2D ndarray of shape (nsamples, dimension)
                params: list of parameters for the distribution (list of lists if distribution is defined via its
                        marginals)
                copula_params: list of parameters for the copula
                nsamples: an integer providing the desired number of iid samples to be drawn
    """

    def __init__(self, dist_name, copula=None, params=None, copula_params=None):

        # Check dist_name
        if isinstance(dist_name, str):
<<<<<<< HEAD
            if not (dist_name in list_all_scipy or os.path.isfile(os.path.join(dist_name + '.py'))):
                raise ValueError('dist_name should be a supported density or name of an existing .py file')
        elif isinstance(dist_name, (list, tuple)) and all(isinstance(d_, str) for d_ in dist_name):
            if not all([(d_ in list_all_scipy or os.path.isfile(os.path.join(dist_name + '.py'))) for d_ in dist_name]):
=======
            if not (dist_name.lower() in list_all_scipy or os.path.isfile(os.path.join(dist_name + '.py'))):
                raise ValueError('dist_name should be a supported density or name of an existing .py file')
        elif isinstance(dist_name, (list, tuple)) and all(isinstance(d_, str) for d_ in dist_name):
            if not all([(d_.lower() in list_all_scipy or os.path.isfile(os.path.join(d_ + '.py'))) for d_ in dist_name]):
>>>>>>> 1cb0faf3
                raise ValueError('dist_name should be a list of supported densities or names of an existing .py file')
        else:
            raise TypeError('dist_name should be a (list of) string(s)')
        self.dist_name = dist_name

        # Instantiate copula
        if copula is not None:
            if not isinstance(copula, str):
                raise ValueError('UQpy error: when provided, copula should be a string.')
            if isinstance(dist_name, str):
                raise ValueError('UQpy error: it does not make sense to define a copula when name is a single string.')
            self.copula = Copula(copula_name=copula, dist_name=self.dist_name)

        # Method that saves the parameters as attributes of the class if they are provided
        self.update_params(params, copula_params)

        # Other methods: you first need to check that they exist
        exist_methods = {}
        for method in ['pdf', 'log_pdf', 'cdf', 'rvs', 'icdf', 'fit', 'moments']:
            exist_methods[method] = exist_method(method=method, dist_name=self.dist_name,
                                                 has_copula=hasattr(self, 'copula'))
        if exist_methods['pdf']:
            self.pdf = types.MethodType(define_pdf, self)
        if exist_methods['log_pdf']:
            self.log_pdf = types.MethodType(define_log_pdf, self)
        if exist_methods['cdf']:
            self.cdf = types.MethodType(define_cdf, self)
        if exist_methods['icdf']:
            self.icdf = types.MethodType(define_icdf, self)
        if exist_methods['rvs']:
            self.rvs = types.MethodType(define_rvs, self)
        if exist_methods['fit']:
            self.fit = types.MethodType(define_fit, self)
        if exist_methods['moments']:
            self.moments = types.MethodType(define_moments, self)

    def update_params(self, params=None, copula_params=None):
        # Update the parameters, unless they are given as None, then do not update
        if params is not None:
            self.params = params
        if copula_params is not None:
            self.copula_params = copula_params


# Define the function that computes pdf
def define_pdf(self, x, params=None, copula_params=None):
    """ Computes the probability density function at inputs points x """
    x = check_input_dims(x)
    self.update_params(params, copula_params)
    if isinstance(self.dist_name, str):
        return subdistribution_pdf(dist_name=self.dist_name, x=x, params=self.params)
    elif isinstance(self.dist_name, list):
        if (x.shape[1] != len(self.dist_name)) or (len(self.params) != len(self.dist_name)):
            raise ValueError('Inconsistent dimensions in inputs dist_name and params.')
        prod_pdf = np.ones((x.shape[0], ))
        for i in range(len(self.dist_name)):
            prod_pdf = prod_pdf * subdistribution_pdf(dist_name=self.dist_name[i], x=x[:, i, np.newaxis],
                                                      params=self.params[i])
        if hasattr(self, 'copula'):
            _, c_ = self.copula.evaluate_copula(x=x, dist_params=self.params, copula_params=self.copula_params)
            prod_pdf *= c_
        return prod_pdf


# Define the function that computes the log pdf
def define_log_pdf(self, x, params=None, copula_params=None):
    """ Computes the log probability density function at inputs points x """
    x = check_input_dims(x)
    self.update_params(params, copula_params)
    if isinstance(self.dist_name, str):
        return subdistribution_log_pdf(dist_name=self.dist_name, x=x, params=self.params)
    elif isinstance(self.dist_name, list):
        if (x.shape[1] != len(self.dist_name)) or (len(self.params) != len(self.dist_name)):
            raise ValueError('Inconsistent dimensions in inputs dist_name and params.')
        sum_log_pdf = np.zeros((x.shape[0], ))
        for i in range(len(self.dist_name)):
            sum_log_pdf = sum_log_pdf + subdistribution_log_pdf(dist_name=self.dist_name[i], x=x[:, i, np.newaxis],
                                                                params=self.params[i])
        if hasattr(self, 'copula'):
            _, c_ = self.copula.evaluate_copula(x=x, dist_params=self.params, copula_params=self.copula_params)
            sum_log_pdf += np.log(c_)
        return sum_log_pdf


# Function that computes the cdf
def define_cdf(self, x, params=None, copula_params=None):
    """ Computes the cumulative distribution function at inputs points x """
    x = check_input_dims(x)
    self.update_params(params, copula_params)
    if isinstance(self.dist_name, str):
        return subdistribution_cdf(dist_name=self.dist_name, x=x, params=self.params)
    elif isinstance(self.dist_name, list):
        if (x.shape[1] != len(self.dist_name)) or (len(params) != len(self.dist_name)):
            raise ValueError('Inconsistent dimensions in inputs dist_name and params.')
        if not hasattr(self, 'copula'):
            cdfs = np.zeros_like(x)
            for i in range(len(self.dist_name)):
                cdfs[:, i] = subdistribution_cdf(dist_name=self.dist_name[i], x=x[:, i, np.newaxis], params=self.params[i])
            return np.prod(cdfs, axis=1)
        else:
            c, _ = self.copula.evaluate_copula(x=x, dist_params=params, copula_params=copula_params)
            return c


# Method that computes the icdf
def define_icdf(self, x, params=None):
    """ Computes the inverse cumulative probability function at inputs points x -
    only for univariate distributions """
    x = check_input_dims(x)
    self.update_params(params, copula_params=None)
    if isinstance(self.dist_name, str):
        return subdistribution_icdf(dist_name=self.dist_name, x=x, params=self.params)
    elif isinstance(self.dist_name, list):
        raise AttributeError('Method icdf not defined for multivariate distributions.')


# Method that generates RVs
def define_rvs(self, nsamples=1, params=None):
    """ Sample iid realizations from the distribution - does not support distributions with copula """
    self.update_params(params, copula_params=None)
    if isinstance(self.dist_name, str):
        return subdistribution_rvs(dist_name=self.dist_name, nsamples=nsamples, params=self.params)
    elif isinstance(self.dist_name, list):
        if len(self.params) != len(self.dist_name):
            raise ValueError('UQpy error: Inconsistent dimensions')
        if not hasattr(self, 'copula'):
            rvs = np.zeros((nsamples, len(self.dist_name)))
            for i in range(len(self.dist_name)):
                rvs[:, i] = subdistribution_rvs(dist_name=self.dist_name[i], nsamples=nsamples, params=self.params[i])[:, 0]
            return rvs
        else:
            raise AttributeError('Method rvs not defined for distributions with copula.')


def define_fit(self, x):
    """ Compute MLE parameters of a distribution from data x - does not support distributions with copula """
    x = check_input_dims(x)
    if isinstance(self.dist_name, str):
        return subdistribution_fit(dist_name=self.dist_name, x=x)
    elif isinstance(self.dist_name, list):
        if x.shape[1] != len(self.dist_name):
            raise ValueError('Inconsistent dimensions in inputs dist_name and x.')
        if not hasattr(self, 'copula'):
            params_fit = []
            for i in range(len(self.dist_name)):
                params_fit.append(subdistribution_fit(dist_name=self.dist_name[i], x=x[:, i, np.newaxis]))
            return params_fit
        else:
            raise AttributeError('Method fit not defined for distributions with copula.')


# Method that computes moments
def define_moments(self, params=None):
    """ Compute marginal moments (mean, variance, skewness, kurtosis)
    - does not support distributions with copula """
    self.update_params(params, copula_params=None)
    if isinstance(self.dist_name, str):
        return subdistribution_moments(dist_name=self.dist_name, params=self.params)
    elif isinstance(self.dist_name, list):
        if len(self.params) != len(self.dist_name):
            raise ValueError('UQpy error: Inconsistent dimensions')
        if not hasattr(self, 'copula'):
            mean, var, skew, kurt = [0]*len(self.dist_name), [0]*len(self.dist_name), [0]*len(self.dist_name), \
                                    [0]*len(self.dist_name),
            for i in range(len(self.dist_name)):
                mean[i], var[i], skew[i], kurt[i] = subdistribution_moments(dist_name=self.dist_name[i],
                                                                            params=self.params[i])
            return mean, var, skew, kurt
        else:
            raise AttributeError('Method moments not defined for distributions with copula.')


class Copula:
    """
        Description:

            This class computes terms required to compute cdf, pdf and log_pdf for a multivariate distribution whose
            dependence structure is defined with a copula. The following copula are supported:
            [gumbel]

        Input:
            :param copula_name: Name of copula.
            :type: copula_name: string

            :param dist_name: names of the marginal distributions.
            :type: dist_name: list of strings

        Output:
            A handler pointing to a copula and its associated methods, in particular its method evaluate_copula, which
            evaluates the terms c, c_ necessary to evaluate the cdf and pdf, respectively, of the multivariate
            Distribution.
    """

    def __init__(self, copula_name=None, dist_name=None):

        if copula_name is None or dist_name is None:
            raise ValueError('Both copula_name and dist_name must be provided.')
        self.copula_name = copula_name
        self.dist_name = dist_name

    def evaluate_copula(self, x, dist_params, copula_params):
        """ Computes the copula cdf c and copula density c_ """
        if self.copula_name.lower() == 'gumbel':
            if x.shape[1] > 2:
                raise ValueError('Maximum dimension for the Gumbel Copula is 2.')
            if not isinstance(copula_params, list):
                copula_params = [copula_params]
            if copula_params[0] < 1:
                raise ValueError('The parameter for Gumbel copula must be defined in [1, +oo)')

            uu = np.zeros_like(x)
            for i in range(uu.shape[1]):
                uu[:, i] = subdistribution_cdf(dist_name=self.dist_name[i], x=x[:, i, np.newaxis], params=dist_params[i])
            if copula_params[0] == 1:
                return np.prod(uu, axis=1), np.ones(x.shape[0])
            else:
                u = uu[:, 0]
                v = uu[:, 1]
                c = np.exp(-((-np.log(u)) ** copula_params[0]+(-np.log(v)) ** copula_params[0]) **
                            (1/copula_params[0]))

                c_ = c * 1/u*1/v*((-np.log(u)) ** copula_params[0]+(-np.log(v)) ** copula_params[0]) ** \
                    (-2 + 2/copula_params[0]) * (np.log(u) * np.log(v)) ** (copula_params[0]-1) *\
                    (1 + (copula_params[0] - 1) * ((-np.log(u)) ** copula_params[0] +
                                                   (-np.log(v)) ** copula_params[0]) ** (-1/copula_params[0]))
                return c, c_
        else:
            raise NotImplementedError('Copula type not supported!')


# Helper function: does the method exist?
def exist_method(method, dist_name, has_copula):
    """ This function returns True if this method should exist for that particular Distribution, it depends on the
    method itself, dist_name and the existence of a copula"""
    if isinstance(dist_name, str):    # all scipy supported distributions have a pdf method
        return subdistribution_exist_method(dist_name=dist_name, method=method)
    elif isinstance(dist_name, (list, tuple)):    # Check that all non-scipy
        if method == 'icdf':
            return False
        if has_copula and (method in ['moments', 'fit', 'rvs']):
            return False
        if all([subdistribution_exist_method(dist_name=n, method=method) for n in dist_name]):
            return True
    return False


# Helper functions for subdistributions, i.e., distributions where dist_name is only a string
def subdistribution_exist_method(dist_name, method):
    # Univariate scipy distributions have all methods
    if dist_name.lower() in list_univariates:
        return True
    # Multivariate scipy distributions have pdf, logpdf, cdf and rvs
    elif dist_name.lower() in list_multivariates:
        if method in ['pdf', 'log_pdf', 'cdf', 'rvs']:
            return True
        else:
            return False
    # User defined distributions: check !
    else:
        custom_dist = importlib.import_module(dist_name)
        return hasattr(custom_dist, method)


def subdistribution_pdf(dist_name, x, params):
    # If it is a supported scipy distribution:
    if dist_name.lower() in list_univariates:
        d, kwargs = scipy_distributions(dist_name=dist_name, params=params)
        val = d.pdf(x[:, 0], **kwargs)
    elif dist_name.lower() in list_multivariates:
        d, kwargs = scipy_distributions(dist_name=dist_name, params=params)
        val = d.pdf(x, **kwargs)
    # Otherwise it must be a file
    else:
        custom_dist = importlib.import_module(dist_name)
        tmp = getattr(custom_dist, 'pdf', None)
        val = tmp(x, params=params)
    if isinstance(val, (float, int)):
        val = np.array([val])
    return val


def subdistribution_log_pdf(dist_name, x, params):
    # If it is a supported scipy distribution:
    if dist_name.lower() in list_univariates:
        d, kwargs = scipy_distributions(dist_name=dist_name, params=params)
        val = d.logpdf(x[:, 0], **kwargs)
    elif dist_name.lower() in list_multivariates:
        d, kwargs = scipy_distributions(dist_name=dist_name, params=params)
        val = d.logpdf(x, **kwargs)
    # Otherwise it must be a file
    else:
        custom_dist = importlib.import_module(dist_name)
        tmp = getattr(custom_dist, 'log_pdf')
        val = tmp(x, params)
    if isinstance(val, (float, int)):
        val = np.array([val])
    return val


def subdistribution_cdf(dist_name, x, params):
    # If it is a supported scipy distribution:
    if dist_name.lower() in list_univariates:
        d, kwargs = scipy_distributions(dist_name=dist_name, params=params)
        val = d.cdf(x=x[:, 0], **kwargs)
    elif dist_name.lower() in list_multivariates:
        d, kwargs = scipy_distributions(dist_name=dist_name, params=params)
        val = d.cdf(x=x, **kwargs)
    # Otherwise it must be a file
    else:
        custom_dist = importlib.import_module(dist_name)
        tmp = getattr(custom_dist, 'cdf')
        val = tmp(x, params)
    if isinstance(val, (float, int)):
        val = np.array([val])
    return val


def subdistribution_rvs(dist_name, nsamples, params):
    # If it is a supported scipy distribution:
    if dist_name.lower() in (list_univariates + list_multivariates):
        d, kwargs = scipy_distributions(dist_name=dist_name, params=params)
        rvs = d.rvs(size=nsamples, **kwargs)
    # Otherwise it must be a file
    else:
        custom_dist = importlib.import_module(dist_name)
        tmp = getattr(custom_dist, 'rvs')
        rvs = tmp(nsamples=nsamples, params=params)
    if isinstance(rvs, (float, int)):
        return np.array([[rvs]])    # one sample in a 1d space
    if len(rvs.shape) == 1:
        if nsamples == 1:
            return rvs[np.newaxis, :]    # one sample in a d-dimensional space
        else:
            return rvs[:, np.newaxis]    # several samples in a one-dimensional space
    return rvs


def subdistribution_fit(dist_name, x):
    # If it is a supported scipy distribution:
    if dist_name.lower() in list_univariates:
        d, kwargs = scipy_distributions(dist_name=dist_name)
        return d.fit(x[:, 0])
    elif dist_name.lower() in list_multivariates:
        d, kwargs = scipy_distributions(dist_name=dist_name)
        return d.fit(x)
    # Otherwise it must be a file
    else:
        custom_dist = importlib.import_module(dist_name)
        tmp = getattr(custom_dist, 'fit')
        return tmp(x)


def subdistribution_moments(dist_name, params):
    # If it is a supported scipy distribution:
    if dist_name.lower() in list_univariates:
        y = [np.nan, np.nan, np.nan, np.nan]
        d, kwargs = scipy_distributions(dist_name=dist_name, params=params)
        mean, var, skew, kurt = d.stats(moments='mvsk', **kwargs)
        y[0] = mean
        y[1] = var
        y[2] = skew
        y[3] = kurt
        return np.array(y)
    # Otherwise it must be a file
    else:
        custom_dist = importlib.import_module(dist_name)
        tmp = getattr(custom_dist, 'moments')
        return tmp(params=params)


def subdistribution_icdf(dist_name, x, params):
    # If it is a supported scipy distribution:
    if dist_name.lower() in list_univariates:
        d, kwargs = scipy_distributions(dist_name=dist_name, params=params)
        val = d.ppf(x[:, 0], **kwargs)
    elif dist_name.lower() in list_multivariates:
        d, kwargs = scipy_distributions(dist_name=dist_name, params=params)
        val = d.ppf(x, **kwargs)
    # Otherwise it must be a file
    else:
        custom_dist = importlib.import_module(dist_name)
        tmp = getattr(custom_dist, 'icdf')
        val = tmp(x, params)
    if isinstance(val, (float, int)):
        val = np.array([val])
    return val


def scipy_distributions(dist_name, params=None):
    """ This function returns the scipy distribution, frozen with parameters in place if they are provided """
    kwargs = {}
    if params is not None:
        kwargs = {'loc': params[0], 'scale': params[1]}

    if dist_name.lower() == 'normal' or dist_name.lower() == 'gaussian':
        return stats.norm, kwargs

    elif dist_name.lower() == 'uniform':
        return stats.uniform, kwargs

    elif dist_name.lower() == 'binomial':
        if params is not None:
            kwargs = {'n': params[0], 'p': params[1]}
        return stats.binom, kwargs

    elif dist_name.lower() == 'beta':
        if params is not None:
            kwargs = {'a': params[0], 'b': params[1]}
        return stats.beta, kwargs

    elif dist_name.lower() == 'genextreme':
        if params is not None:
<<<<<<< HEAD
            kwargs = {'c': params[0], 'loc': params[1], 'scale': params[2]}
=======
            kwargs = {'c': params[0], 'loc': params[0], 'scale': params[1]}
>>>>>>> 1cb0faf3
        return stats.genextreme, kwargs

    elif dist_name.lower() == 'chisquare':
        if params is not None:
            kwargs = {'df': params[0], 'loc': params[1], 'scale': params[2]}
        return stats.chi2, kwargs

    elif dist_name.lower() == 'lognormal':
        if params is not None:
            kwargs = {'s': params[0], 'loc': params[1], 'scale': params[2]}
        return stats.lognorm, kwargs

    elif dist_name.lower() == 'gamma':
        if params is not None:
            kwargs = {'a': params[0], 'loc': params[1], 'scale': params[2]}
        return stats.gamma, kwargs

    elif dist_name.lower() == 'exponential':
        return stats.expon, kwargs

    elif dist_name.lower() == 'cauchy':
        return stats.cauchy, kwargs

    elif dist_name.lower() == 'inverse gauss':
        if params is not None:
            kwargs = {'mu': params[0], 'loc': params[1], 'scale': params[2]}
        return stats.invgauss, kwargs

    elif dist_name.lower() == 'logistic':
        return stats.logistic, kwargs

    elif dist_name.lower() == 'pareto':
        if params is not None:
            kwargs = {'b': params[0], 'loc': params[1], 'scale': params[2]}
        return stats.pareto, kwargs

    elif dist_name.lower() == 'rayleigh':
        return stats.rayleigh, kwargs

    elif dist_name.lower() == 'levy':
        return stats.levy, kwargs

    elif dist_name.lower() == 'laplace':
        return stats.laplace, kwargs

    elif dist_name.lower() == 'maxwell':
        return stats.maxwell, kwargs

    elif dist_name.lower() == 'truncnorm':
        if params is not None:
            kwargs = {'a': params[0], 'b': params[1], 'loc': params[2], 'scale': params[3]}
        return stats.truncnorm, kwargs

    elif dist_name.lower() == 'mvnormal':
        if params is not None:
            kwargs = {'mean': params[0], 'cov': params[1]}
        return stats.multivariate_normal, kwargs<|MERGE_RESOLUTION|>--- conflicted
+++ resolved
@@ -83,17 +83,10 @@
 
         # Check dist_name
         if isinstance(dist_name, str):
-<<<<<<< HEAD
-            if not (dist_name in list_all_scipy or os.path.isfile(os.path.join(dist_name + '.py'))):
-                raise ValueError('dist_name should be a supported density or name of an existing .py file')
-        elif isinstance(dist_name, (list, tuple)) and all(isinstance(d_, str) for d_ in dist_name):
-            if not all([(d_ in list_all_scipy or os.path.isfile(os.path.join(dist_name + '.py'))) for d_ in dist_name]):
-=======
             if not (dist_name.lower() in list_all_scipy or os.path.isfile(os.path.join(dist_name + '.py'))):
                 raise ValueError('dist_name should be a supported density or name of an existing .py file')
         elif isinstance(dist_name, (list, tuple)) and all(isinstance(d_, str) for d_ in dist_name):
             if not all([(d_.lower() in list_all_scipy or os.path.isfile(os.path.join(d_ + '.py'))) for d_ in dist_name]):
->>>>>>> 1cb0faf3
                 raise ValueError('dist_name should be a list of supported densities or names of an existing .py file')
         else:
             raise TypeError('dist_name should be a (list of) string(s)')
@@ -506,11 +499,7 @@
 
     elif dist_name.lower() == 'genextreme':
         if params is not None:
-<<<<<<< HEAD
-            kwargs = {'c': params[0], 'loc': params[1], 'scale': params[2]}
-=======
             kwargs = {'c': params[0], 'loc': params[0], 'scale': params[1]}
->>>>>>> 1cb0faf3
         return stats.genextreme, kwargs
 
     elif dist_name.lower() == 'chisquare':
