--- conflicted
+++ resolved
@@ -1426,16 +1426,9 @@
                       executes the *UQpy.Distributions.icdf* function described below.
     :type self.icdf: Callable
 
-<<<<<<< HEAD
-
-class Distribution:
-    """
-        Description:
-=======
     :param self.rvs: Dynamic method that generates random samples from the distribution. Invoking this method executes
                      the *UQpy.Distributions.rvs* function described below.
     :type self.rvs: Callable
->>>>>>> 041cab7e
 
     :param self.log_pdf: Dynamic method that computes the logarithm of the probability density function. Invoking this
                          method executes the *UQpy.Distributions.log_pdf* function described below.
