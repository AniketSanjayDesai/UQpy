--- conflicted
+++ resolved
@@ -1049,325 +1049,6 @@
     """
     Perform First and Second Order Reliability (FORM/SORM) methods ([1]_, [2]_).
 
-<<<<<<< HEAD
-class TaylorSeries:
-
-    # Authors: Dimitris G. Giovanis
-    # Last Modified: 1/2/2020 by Dimitris G. Giovanis
-
-    def __init__(self, dimension=None, dist_name=None, dist_params=None, n_iter=100, df_step=None, corr=None, model=None,
-                 df_method=None, tol=None):
-        """
-            Description: A class that performs reliability analysis of a model using the First Order Reliability Method
-                         (FORM) and Second Order Reliability Method (SORM) that belong to the family of Taylor series
-                         expansion methods.
-            Input:
-                :param dimension: Number of random variables
-                :type dimension: int
-                :param dist_name: Probability distribution model for each random variable (see Distributions class).
-                :type dist_name: list/string
-                :param dist_params: Probability distribution model parameters for each random variable.
-                                   (see Distributions class).
-                :type dist_params: list
-                :param n_iter: Maximum number of iterations for the Hasofer-Lind algorithm
-                :type n_iter: int
-                :param df_method: Method for finite difference used for the estimation of the gradient
-                :type df_method: str
-                :param df_step: Step for estimating the gradient of a function
-                :type df_step: float/list of floats
-                :param tol: Convergence threshold for FORM
-                :type tol: float
-                :param corr: Correlation structure of the random vector (See Transformation class).
-                :type corr: ndarray
-        """
-
-        self.dimension = dimension
-        self.dist_name = dist_name
-        self.dist_params = dist_params
-        self.n_iter = n_iter
-        self.corr = corr
-        self.df_method = df_method
-        self.df_step = df_step
-        self.model = model
-        self.tol = tol
-        if self.tol is None:
-            self.tol = 1e-3
-        self.distribution = [None] * self.dimension
-        for j in range(dimension):
-            self.distribution[j] = Distribution(self.dist_name[j])
-
-        # Set initial values to np.inf
-        self.HL_beta = np.inf
-        self.DesignPoint_U = np.inf
-        self.DesignPoint_X = np.inf
-        self.alpha = np.inf
-        self.Prob_FORM = np.inf
-        self.iterations = np.inf
-        self.u_record = np.inf
-        self.x_record = np.inf
-        self.dg_record = np.inf
-        self.alpha_record = np.inf
-        self.u_check = np.inf
-        self.g_check = np.inf
-        self.g_record = np.inf
-
-        if self.model is None:
-            raise RuntimeError("In order to use class TaylorSeries a model of type RunModel is required.")
-
-    def form(self, seed=None):
-
-        print('Running FORM...')
-
-        # initialization
-        max_iter = self.n_iter
-        tol = self.tol
-        u_record = list()
-        x_record = list()
-        g_record = list()
-        dg_record = list()
-        alpha_record = list()
-        g_check = list()
-        u_check = list()
-
-        conv_flag = 0
-
-        # If we provide an initial seed transform the initial point in the standard normal space:  X to U
-        # using the Nataf transformation
-        if self.corr is not None:
-            self.corr_z = Nataf.distortion_x_to_z(self.distribution, self.dist_params, self.corr, None, None, None)
-        elif self.corr is None:
-            self.corr_z = np.eye(self.dimension)
-        elif np.linalg.norm(self.corr - np.identity(n=self.dimension)) <= 10 ** (-8):
-            self.corr_z = self.corr
-
-        if seed is not None:
-            # transform the initial point from the original space x to standard normal space u
-            u = Nataf.transform_x_to_u(seed.reshape(1, -1), self.corr_z, self.distribution, self.dist_params,
-                                       jacobian=False)
-        else:
-            u = np.zeros(self.dimension)
-
-        k = 0
-        while conv_flag == 0:
-            # transform the initial point in the original space:  U to X
-            x, jacobi_u_to_x = Nataf.transform_u_to_x(u.reshape(1, -1), self.corr_z, self.distribution,
-                                                      self.dist_params, jacobian=True)
-            jacobi_x_to_u = np.linalg.inv(jacobi_u_to_x)
-
-            # 1. evaluate Limit State Function at the point
-            self.model.run(x.reshape(1, -1), append_samples=False)
-            qoi = self.model.qoi_list[0]
-            g_record.append(qoi)
-            # 2. evaluate Limit State Function gradient at point u_k and direction cosines
-            dg = self.gradient(df_method=self.df_method, order='first', samples=x.reshape(1, -1),
-                               dimension=self.dimension, df_step=self.df_step, model=self.model, dist_params=self.dist_params,
-                               dist_name=self.dist_name)
-            dg_record.append(np.dot(dg[0, :], jacobi_x_to_u))
-            norm_grad = np.linalg.norm(dg_record[k])
-            alpha = - dg_record[k] / norm_grad
-            alpha_record.append(alpha)
-
-            if k == 0:
-                if qoi == 0:
-                    g0 = 1
-                else:
-                    g0 = qoi
-
-            u_check.append(np.linalg.norm(u.reshape(-1, 1) - np.dot(alpha.reshape(1, -1), u.reshape(-1, 1))
-                                          * alpha.reshape(-1, 1)))
-            g_check.append(abs(qoi / g0))
-
-            if u_check[k] <= tol and g_check[k] <= tol:
-                conv_flag = 1
-            if k == max_iter:
-                conv_flag = 1
-
-            u_record.append(u)
-            x_record.append(x)
-            if conv_flag == 0:
-                direction = (qoi / norm_grad + np.dot(alpha.reshape(1, -1), u.reshape(-1, 1))) * \
-                            alpha.reshape(-1, 1) - u.reshape(-1, 1)
-                u_new = (u.reshape(-1, 1) + direction).T
-                u = u_new
-                k = k + 1
-
-        if k == max_iter:
-            print('Maximum number of iterations was reached before convergence.')
-        else:
-            self.HL_beta = np.dot(u, alpha.T)
-            self.DesignPoint_U = u
-            self.DesignPoint_X = x
-            self.Prob_FORM = stats.norm.cdf(-self.HL_beta)
-            self.iterations = k
-            # self.alpha = alpha
-            # self.g_record = g_record
-            # self.u_record = u_record
-            # self.x_record = x_record
-            # self.dg_record = dg_record
-            # self.alpha_record = alpha_record
-            # self.u_check = u_check
-            # self.g_check = g_check
-
-    @staticmethod
-    def gradient(samples=None, dist_params=None, dist_name=None, model=None, dimension=None, df_step=None, order=None,
-                 df_method=None, scale=True):
-
-        """
-             Description: A function to estimate the gradients (1st, 2nd, mixed) of a function using finite differences
-             Input:
-                 :param samples: The sample values at which the gradient of the model will be evaluated. Samples can be
-                 passed directly as  an array or can be passed through the text file 'UQpy_Samples.txt'.
-                 If passing samples via text file, set samples = None or do not set the samples input.
-                 :type samples: ndarray
-                 :param dist_params: Probability distribution model parameters for each random variable.
-                                       (see Distributions class).
-                 :type dist_params: list
-                 :param dist_name: Probability distribution name (see Distributions class).
-                 :type dist_params: list of strings
-                 :param order: The type of derivatives to calculate (1st order, second order, mixed).
-                 :type order: str
-                 :param dimension: Number of random variables.
-                 :type dimension: int
-                 :param df_method: Finite difference method (Options: Central, backwards, forward).
-                 :type df_method: str
-                 :param df_step: step for the finite difference.
-                 :type df_step: float
-                 :param model: An object of type RunModel
-                 :type model: RunModel object
-                 :param scale: Uses the dist_name and dist_params to scale it in the original parameter space
-                 :type scale: boolean
-             Output:
-                 :return du_dj: vector of first-order gradients
-                 :rtype: ndarray
-                 :return d2u_dj: vector of second-order gradients
-                 :rtype: ndarray
-                 :return d2u_dij: vector of mixed gradients
-                 :rtype: ndarray
-         """
-        samples = np.atleast_2d(samples)
-
-        if order is None:
-            raise ValueError('Exit code: Provide type of derivatives: first, second or mixed.')
-
-        if dimension is None:
-            raise ValueError('Error: Dimension must be defined')
-
-        if df_method is None:
-            df_method = 'Central'
-
-        if df_step is None:
-            df_step = [0.1] * dimension
-        elif isinstance(df_step, float):
-            df_step = [df_step] * dimension
-        elif isinstance(df_step, list):
-            if len(df_step) != 1 and len(df_step) != dimension:
-                raise ValueError('Exit code: Inconsistent dimensions.')
-            if len(df_step) == 1:
-                df_step = [df_step[0]] * dimension
-
-        if isinstance(model, Krig):
-            qoi = model.interpolate(samples)
-        elif isinstance(model, RunModel):
-            qoi = model.qoi_list
-        elif isinstance(model, (types.FunctionType, types.MethodType)):
-            qoi = model(samples)
-        else:
-            raise RuntimeError('A Krig or RunModel object must be provided as model.')
-
-        def func(m):
-            def func_eval(x):
-                if isinstance(m, Krig):
-                    return m.interpolate(x=x)
-                elif isinstance(m, RunModel):
-                    m.run(samples=x, append_samples=False)
-                    return np.array(m.qoi_list)
-                else:
-                    return m(x)
-
-            return func_eval
-
-        f_eval = func(m=model)
-
-        scale_ = np.ones(dimension)
-        if scale:
-            for j in range(dimension):
-                dist = Distribution(dist_name[j])
-                mean, var, skew, kurt = dist.moments(dist_params[j])
-                scale_[j] = np.sqrt(var)
-
-        if order == 'first' or order == 'second':
-            du_dj = np.zeros([samples.shape[0], dimension])
-            d2u_dj = np.zeros([samples.shape[0], dimension])
-            for ii in range(dimension):
-                eps_i = df_step[ii] * scale_[ii]
-                x_i1_j = samples.copy()
-                x_i1_j[:, ii] = x_i1_j[:, ii] + eps_i
-                x_1i_j = samples.copy()
-                x_1i_j[:, ii] = x_1i_j[:, ii] - eps_i
-
-                if df_method.lower() == 'Forward':
-                    qoi_plus = f_eval(x_i1_j)
-                    du_dj[:, ii] = ((qoi_plus - qoi) / eps_i)[:, 0]
-                elif df_method.lower() == 'Backwards':
-                    qoi_minus = f_eval(x_1i_j)
-                    du_dj[:, ii] = ((qoi - qoi_minus) / eps_i)[:, 0]
-                else:
-                    qoi_plus = f_eval(x_i1_j)
-                    qoi_minus = f_eval(x_1i_j)
-                    du_dj[:, ii] = ((qoi_plus - qoi_minus) / (2 * eps_i))[:, 0]
-                    if order == 'second':
-                        d2u_dj[:, ii] = ((qoi_plus - 2 * qoi + qoi_minus) / (eps_i ** 2))[:, 0]
-
-            if order == 'first':
-                return du_dj
-            if order == 'second':
-                return np.vstack([du_dj, d2u_dj])
-
-        elif order == 'mixed':
-            import itertools
-            range_ = list(range(dimension))
-            d2u_dij = np.zeros([samples.shape[0], int(dimension*(dimension-1)/2)])
-            count = 0
-            for i in itertools.combinations(range_, 2):
-                x_i1_j1 = samples.copy()
-                x_i1_1j = samples.copy()
-                x_1i_j1 = samples.copy()
-                x_1i_1j = samples.copy()
-
-                eps_i1_0 = df_step[i[0]] * scale_[i[0]]
-                eps_i1_1 = df_step[i[1]] * scale_[i[1]]
-
-                x_i1_j1[:, i[0]] += eps_i1_0
-                x_i1_j1[:, i[1]] += eps_i1_1
-
-                x_i1_1j[:, i[0]] += eps_i1_0
-                x_i1_1j[:, i[1]] -= eps_i1_1
-
-                x_1i_j1[:, i[0]] -= eps_i1_0
-                x_1i_j1[:, i[1]] += eps_i1_1
-
-                x_1i_1j[:, i[0]] -= eps_i1_0
-                x_1i_1j[:, i[1]] -= eps_i1_1
-
-                qoi_0 = f_eval(x_i1_j1)
-                qoi_1 = f_eval(x_i1_1j)
-                qoi_2 = f_eval(x_1i_j1)
-                qoi_3 = f_eval(x_1i_1j)
-
-                d2u_dij[:, count] = ((qoi_0 - qoi_1 - qoi_2 + qoi_3) / (4 * eps_i1_0 * eps_i1_1))[:, 0]
-                count += 1
-
-            return d2u_dij
-
-    @staticmethod
-    def hessian(dimension=None, mixed_der=None, der=None):
-
-        """
-        Calculate the hessian matrix with finite differences
-        Parameters:
-        """
-        hessian = np.diag(der)
-=======
     This is the parent class to all Taylor series expansion algorithms.
 
     **References:**
@@ -1930,16 +1611,11 @@
                                  read_qoi=read_qoi, cov=cov, run_form=run_form)
 
         hessian = np.diag(dg_second[0, :])
->>>>>>> 041cab7e
         import itertools
         range_ = list(range(dimension))
         add_ = 0
         for i in itertools.combinations(range_, 2):
-<<<<<<< HEAD
-            hessian[i[0], i[1]] = mixed_der[add_]
-=======
             hessian[i[0], i[1]] = dg_mixed[add_]
->>>>>>> 041cab7e
             hessian[i[1], i[0]] = hessian[i[0], i[1]]
             add_ += 1
 
