# UQpy is distributed under the MIT license.
#
# Copyright (C) 2018  -- Michael D. Shields
#
# Permission is hereby granted, free of charge, to any person obtaining a copy of this software and associated
# documentation files (the "Software"), to deal in the Software without restriction, including without limitation the
# rights to use, copy, modify, merge, publish, distribute, sublicense, and/or sell copies of the Software, and to permit
# persons to whom the Software is furnished to do so, subject to the following conditions:
#
# The above copyright notice and this permission notice shall be included in all copies or substantial portions of the
# Software.
#
# THE SOFTWARE IS PROVIDED "AS IS", WITHOUT WARRANTY OF ANY KIND, EXPRESS OR IMPLIED, INCLUDING BUT NOT LIMITED TO THE
# WARRANTIES OF MERCHANTABILITY, FITNESS FOR A PARTICULAR PURPOSE AND NON-INFRINGEMENT. IN NO EVENT SHALL THE AUTHORS OR
# COPYRIGHT HOLDERS BE LIABLE FOR ANY CLAIM, DAMAGES OR OTHER LIABILITY, WHETHER IN AN ACTION OF CONTRACT, TORT OR
# OTHERWISE, ARISING FROM, OUT OF OR IN CONNECTION WITH THE SOFTWARE OR THE USE OR OTHER DEALINGS IN THE SOFTWARE.

"""This module contains functionality for all the surrogate methods supported in UQpy."""

from UQpy.Distributions import *


########################################################################################################################
########################################################################################################################
#                                         Stochastic Reduced Order Model  (SROM)                                       #
########################################################################################################################
########################################################################################################################

class SROM:

    """

        Description:

            Stochastic Reduced Order Model(SROM) provide a low-dimensional, discrete approximation of a given random
            quantity.
            SROM generates a discrete approximation of continuous random variables. The probabilities/weights are
            considered to be the parameters for the SROM and they can be obtained by minimizing the error between the
            marginal distributions, first and second order moments about origin and correlation between random variables
            References:
            M. Grigoriu, "Reduced order models for random functions. Application to stochastic problems",
                Applied Mathematical Modelling, Volume 33, Issue 1, Pages 161-175, 2009.
        Input:
            :param samples: An array/list of samples corresponding to each random variables

            :param cdf_target: A list of Cumulative distribution functions of random variables
            :type cdf_target: list str or list function

            :param cdf_target_params: Parameters of distribution
            :type cdf_target_params: list

            :param moments: A list containing first and second order moment about origin of all random variables

            :param weights_errors: Weights associated with error in distribution, moments and correlation.
                                   Default: weights_errors = [1, 0.2, 0]
            :type weights_errors: list

            :param properties: A list of booleans representing properties, which are required to match in reduce
                               order model. This class focus on reducing errors in distribution, first order moment
                               about origin, second order moment about origin and correlation of samples.
                               Default: properties = [True, True, True, False]
                               Example: properties = [True, True, False, False] will minimize errors in distribution and
                               errors in first order moment about origin in reduce order model.
            :type properties: list

            :param weights_distribution: An list or array containing weights associated with different samples.
                                         Options:
                                            If weights_distribution is None, then default value is assigned.
                                            If size of weights_distribution is 1xd, then it is assigned as dot product
                                                of weights_distribution and default value.
                                            Otherwise size of weights_distribution should be equal to Nxd.
                                         Default: weights_distribution = Nxd dimensional array with all elements equal
                                         to 1.

            :param weights_moments: An array of dimension 2xd, where 'd' is number of random variables. It contain
                                    weights associated with moments.
                                    Options:
                                        If weights_moments is None, then default value is assigned.
                                        If size of weights_moments is 1xd, then it is assigned as dot product
                                            of weights_moments and default value.
                                        Otherwise size of weights_distribution should be equal to 2xd.
                                    Default: weights_moments = Square of reciprocal of elements of moments.
            :type weights_moments: ndarray or list (float)

            :param weights_correlation: An array of dimension dxd, where 'd' is number of random variables. It contain
                                        weights associated with correlation of random variables.
                                        Default: weights_correlation = dxd dimensional array with all elements equal to
                                        1.

            :param correlation: Correlation matrix between random variables.

        Output:
            :return: SROM.samples: Last column contains the probabilities/weights defining discrete approximation of
                                   continuous random variables.
            :rtype: SROM.samples: ndarray

    """
    # Authors: Mohit Chauhan
    # Updated: 6/7/18 by Dimitris G. Giovanis

    def __init__(self, samples=None, cdf_target=None, moments=None, weights_errors=None,
                 weights_distribution=None, weights_moments=None, weights_correlation=None,
                 properties=None, cdf_target_params=None, correlation=None):

        if type(weights_distribution) is list:
            self.weights_distribution = np.array(weights_distribution)
        else:
            self.weights_distribution = weights_distribution

        if type(weights_moments) is list:
            self.weights_moments = np.array(weights_moments)
        else:
            self.weights_moments = weights_moments

        if type(correlation) is list:
            self.correlation = np.array(correlation)
        else:
            self.correlation = correlation

        if type(moments) is list:
            self.moments = np.array(moments)
        else:
            self.moments = moments
        if type(samples) is list:
            self.samples = np.array(samples)
            self.nsamples = self.samples.shape[0]
            self.dimension = self.samples.shape[1]
        else:
            self.dimension = samples.shape[1]
            self.samples = samples
            self.nsamples = samples.shape[0]

        if type(weights_correlation) is list:
            self.weights_correlation = np.array(weights_correlation)
        else:
            self.weights_correlation = weights_correlation

        self.weights_errors = weights_errors
        self.cdf_target = cdf_target
        self.properties = properties
        self.cdf_target_params = cdf_target_params
        self.init_srom()
        self.sample_weights = self.run_srom()

    def run_srom(self):
        print('UQpy: Performing SROM...')
        from scipy import optimize

        def f(p0, samples, wd, wm, wc, mar, n, d, m, alpha, para, prop, correlation):
            e1 = 0.
            e2 = 0.
            e22 = 0.
            e3 = 0.
            com = np.append(samples, np.transpose(np.matrix(p0)), 1)
            for j in range(d):
                srt = com[np.argsort(com[:, j].flatten())]
                s = srt[0, :, j]
                a = srt[0, :, d]
                a0 = np.cumsum(a)
                marginal = mar[j]

                if prop[0] is True:
                    for i in range(n):
                        e1 += wd[i, j] * (a0[0, i] - marginal(s[0, i], para[j])) ** 2

                if prop[1] is True:
                    e2 += wm[0, j] * (np.sum(np.array(p0) * samples[:, j]) - m[0, j]) ** 2

                if prop[2] is True:
                    e22 += wm[1, j] * (
                            np.sum(np.array(p0) * (samples[:, j] * samples[:, j])) - m[1, j]) ** 2

                if prop[3] is True:
                    for k in range(d):
                        if k > j:
                            r = correlation[j, k] * np.sqrt((m[1, j] - m[0, j] ** 2) * (m[1, k] - m[0, k] ** 2)) + \
                                m[0, j] * m[0, k]
                            e3 += wc[k, j] * (
                                    np.sum(np.array(p_) * (
                                                np.array(samples[:, j]) * np.array(samples[:, k]))) - r) ** 2

            return alpha[0] * e1 + alpha[1] * (e2 + e22) + alpha[2] * e3

        def constraint(x):
            return np.sum(x) - 1

        def constraint2(y):
            n = np.size(y)
            return np.ones(n) - y

        def constraint3(z):
            n = np.size(z)
            return z - np.zeros(n)

        cons = ({'type': 'eq', 'fun': constraint}, {'type': 'ineq', 'fun': constraint2},
                {'type': 'ineq', 'fun': constraint3})

        p_ = optimize.minimize(f, np.zeros(self.nsamples),
                               args=(self.samples, self.weights_distribution, self.weights_moments,
                                     self.weights_correlation, self.cdf_target, self.nsamples, self.dimension,
                                     self.moments, self.weights_errors, self.cdf_target_params, self.properties,
                                     self.correlation),
                               constraints=cons, method='SLSQP')

        print('Done!')
        return p_.x

    def init_srom(self):

        if self.cdf_target is None:
            raise NotImplementedError("Exit code: Distribution not defined.")

        # Check samples
        if self.samples is None:
            raise NotImplementedError('Samples not provided for SROM')

        # Check properties to match
        if self.properties is None:
            self.properties = [True, True, True, False]

        # Check moments and correlation
        if self.properties[1] is True or self.properties[2] is True or self.properties[3] is True:
            if self.moments is None:
                raise NotImplementedError("'moments' are required")
        # Both moments are required, if correlation property is required to be match
        if self.properties[3] is True:
            if self.moments.shape != (2, self.dimension):
                raise NotImplementedError("1. Size of 'moments' is not correct")
            if self.correlation is None:
                self.correlation = np.identity(self.dimension)
        # moments.shape[0] should be 1 or 2
        if self.moments.shape != (1, self.dimension) and self.moments.shape != (2, self.dimension):
            raise NotImplementedError("2. Size of 'moments' is not correct")
        # If both the moments are to be included in objective function, then moments.shape[0] should be 2
        if self.properties[1] is True and self.properties[2] is True:
            if self.moments.shape != (2, self.dimension):
                raise NotImplementedError("3. Size of 'moments' is not correct")
        # If only second order moment is to be included in objective function and moments.shape[0] is 1. Then
        # self.moments is converted shape = (2, self.dimension) where is second row contain second order moments.
        if self.properties[1] is False and self.properties[2] is True:
            if self.moments.shape == (1, self.dimension):
                temp = np.ones(shape=(1, self.dimension))
                self.moments = np.concatenate((temp, self.moments))

        # Check weights corresponding to errors
        if self.weights_errors is None:
            self.weights_errors = [1, 0.2, 0]
        self.weights_errors = np.array(self.weights_errors).astype(np.float64)

        # Check weights corresponding to distribution
        if self.weights_distribution is None:
            self.weights_distribution = np.ones(shape=(self.samples.shape[0], self.dimension))

        self.weights_distribution = np.array(self.weights_distribution)
        if self.weights_distribution.shape == (1, self.dimension):
            self.weights_distribution = self.weights_distribution * np.ones(shape=(self.samples.shape[0],
                                                                                   self.dimension))
        elif self.weights_distribution.shape != (self.samples.shape[0], self.dimension):
            raise NotImplementedError("Size of 'weights for distribution' is not correct")

        # Check weights corresponding to moments and it's default list
        if self.weights_moments is None:
            self.weights_moments = np.reciprocal(np.square(self.moments))

        self.weights_moments = np.array(self.weights_moments)
        if self.weights_moments.shape == (1, self.dimension):
            self.weights_moments = self.weights_moments * np.ones(shape=(2, self.dimension))
        elif self.weights_moments.shape != (2, self.dimension):
            raise NotImplementedError("Size of 'weights for moments' is not correct")

        # Check weights corresponding to correlation and it's default list
        if self.weights_correlation is None:
            self.weights_correlation = np.ones(shape=(self.dimension, self.dimension))

        self.weights_correlation = np.array(self.weights_correlation)
        if self.weights_correlation.shape != (self.dimension, self.dimension):
            raise NotImplementedError("Size of 'weights for correlation' is not correct")

        # Check cdf_target
        if len(self.cdf_target) == 1:
            self.cdf_target = self.cdf_target * self.dimension
            self.cdf_target_params = [self.cdf_target_params] * self.dimension
        elif len(self.cdf_target) != self.dimension:
            raise NotImplementedError("Size of cdf_type should be 1 or equal to dimension")

        # Assign cdf_target function for each dimension
        for i in range(len(self.cdf_target)):
            if type(self.cdf_target[i]).__name__ == 'function':
                self.cdf_target[i] = self.cdf_target[i]
            elif type(self.cdf_target[i]).__name__ == 'str':
                self.cdf_target[i] = Distribution(self.cdf_target[i]).cdf
            else:
                raise NotImplementedError("Distribution type should be either 'function' or 'list'")


########################################################################################################################
########################################################################################################################
#                                         Kriging Interpolation  (Krig)                                                #
########################################################################################################################
########################################################################################################################

class Krig:
    """
            Description:
                Krig generates an surrogate model to approxiamtely predict the function value at unknown locations. This
                class returns a functions, i.e. Krig.interpolate. This functions estimates the approximate functional
                value and mean square error at unknown/new samples.
                References:
                S.N. Lophaven , Hans Bruun Nielsen , J. Søndergaard, "DACE -- A MATLAB Kriging Toolbox",
                    Informatics and Mathematical Modelling, Version 2.0, 2002.
            Input:
                :param reg_model: Regression model contains the basis function, which defines the trend of the model.
                                  Options: Constant, Linear, Quadratic.
                :type reg_model: string or function
                :param corr_model: Correlation model contains the correlation function, which uses sample distance
                                   to define similarity between samples.
                                   Options: Exponential, Gaussian, Linear, Spherical, Cubic, Spline.
                :type corr_model: string or function
                :param corr_model_params: Initial values corresponding to hyperparameters/scale parameters.
                :type corr_model_params: ndarray
                :param bounds: Bounds for hyperparameters used to solve optimization problem to estimate maximum
                               likelihood estimator. This should be a closed bound.
                               Default: [0.001, 10**7] for each hyperparamter.
                :type bounds: list
                :param op: Indicator to solve MLE problem or not. If 'True' corr_model_params will be used as initial
                           solution for optimization problem. Otherwise, corr_model_params will be directly use as
                           hyperparamter. Default: 'True'.
                :type op: boolean
                :param n_opt: Number of times optimization problem is to be solved with different starting point.
                              Default: 1
                :type n_opt: int
                :param verbose: A boolean declaring whether to write text to the terminal.
                :type verbose: bool
            Output:
                :return: Krig.interpolate: This function predicts the function value and uncertainty associated with
                                           it at unknown samples.
                :rtype: Krig.interpolate: function
        """

    # Authors: Mohit Chauhan, Matthew Lombardo
    # Last modified: 12/17/2018 by Mohit S. Chauhan

    def __init__(self, reg_model='Linear', corr_model='Exponential', corr_model_params=None, bounds=None, op=True,
<<<<<<< HEAD
                 n_opt=1, dimension=None, normalize=True, verbose=False):
=======
                 n_opt=1, dimension=None, verbose=False):
>>>>>>> a69bea35

        self.reg_model = reg_model
        self.corr_model = corr_model
        self.corr_model_params = corr_model_params
        self.dim = dimension
        self.bounds = bounds
        self.n_opt = n_opt
        self.op = op
<<<<<<< HEAD
        self.normalize = normalize
        self.verbose = verbose
=======
        self.verbose = verbose

        # Initialize and run preliminary error checks.
        self.init_krig()
>>>>>>> a69bea35

        # Variables are used outside the __init__
        self.samples = None
        self.values = None
        self.mean_s, self.std_s = None, None
        self.mean_y, self.std_y = None, None
        self.rmodel, self.cmodel = None, None
        self.beta, self.gamma, self.sig = None, None, None
        self.F_dash, self.C_inv, self.G = None, None, None
        self.F, self.R = None, None

        # Initialize and run preliminary error checks.
        self.init_krig()

    def fit(self, samples, values):
        if self.verbose:
            print('UQpy: Performing Krig...')
        from scipy import optimize
        from scipy.linalg import cholesky, cho_solve

        self.samples = np.array(samples)
        self.values = np.array(values)

        # Normalizing the data
        if self.normalize:
            self.mean_s, self.std_s = np.mean(self.samples, 0), np.std(self.samples, 0)
            self.mean_y, self.std_y = np.mean(self.values, 0), np.std(self.values, 0)
            s_ = (self.samples - self.mean_s)/self.std_s
            y_ = (self.values - self.mean_y)/self.std_y
        else:
            s_ = self.samples
            y_ = self.values
        # Number of samples and dimensions of samples and values
        m_, n_ = s_.shape
        q = int(np.size(y_)/m_)

        f_, jf_ = self.reg_model(s_)

        def log_likelihood(p0, s, m, n, f, y, re=0):
            # Return the log-likelihood function and it's gradient. Gradient is calculate using Central Difference
            r__, dr_ = self.corr_model(x=s, s=s, params=p0, dt=True)
            try:
                cc = cholesky(r__ + 2**(-52) * np.eye(m), lower=True)
            except np.linalg.LinAlgError:
                if re == 0:
                    return np.inf, np.zeros(n)
                else:
                    return np.inf

            # Product of diagonal terms is negligible sometimes, even when cc exists.
            if np.prod(np.diagonal(cc)) == 0:
                if re == 0:
                    return np.inf, np.zeros(n)
                else:
                    return np.inf2

<<<<<<< HEAD
            # alpha = cho_solve((cc, True), y)
            # t4 = np.einsum("ik,ik->k", y, alpha)

            f__ = cho_solve((cc, True), f)
            y__ = cho_solve((cc, True), y)
            q__, g__ = np.linalg.qr(f__)  # Eq: 3.11, DACE

            # Check if F is a full rank matrix
            if np.linalg.matrix_rank(g__) != min(np.size(f__, 0), np.size(f__, 1)):
                raise NotImplementedError("Chosen regression functions are not sufficiently linearly independent")

            # Design parameters
            beta_ = np.linalg.solve(g__, np.matmul(np.transpose(q__), y__))

=======
            f__ = cho_solve((cc, True), f)
            y__ = cho_solve((cc, True), y)
            q__, g__ = np.linalg.qr(f__)  # Eq: 3.11, DACE

            # Check if F is a full rank matrix
            if np.linalg.matrix_rank(g__) != min(np.size(f__, 0), np.size(f__, 1)):
                raise NotImplementedError("Chosen regression functions are not sufficiently linearly independent")

            # Design parameters
            beta_ = np.linalg.solve(g__, np.matmul(np.transpose(q__), y__))

>>>>>>> a69bea35
            # Computing the process variance (Eq: 3.13, DACE)
            sigma_ = np.zeros(q)
            for lj in range(q):
                sigma_[lj] = (1 / m) * (np.linalg.norm(y__[:, lj] - np.matmul(f__, beta_[:, lj])) ** 2)

            # Objective function:= log(det(R)) + Y^T inv(R) Y + constant
<<<<<<< HEAD
            # ll = (np.log(np.prod(np.diagonal(cc))) + t4 + m * np.log(2 * np.pi)) / 2
=======
>>>>>>> a69bea35
            ll = (np.log(np.prod(np.diagonal(cc))) + m * (np.log(2 * np.pi * np.prod(sigma_))) + 1)/2

            if re == 1:
                return ll

            grad1 = np.zeros(n)
            h = 0.005
            for dr in range(n):
                temp = np.zeros(n)
                temp[dr] = 1
                low = p0 - h / 2 * temp
                hi = p0 + h / 2 * temp
                f_hi = log_likelihood(hi, s, m, n, f, y, 1)
                f_low = log_likelihood(low, s, m, n, f, y, 1)
                if f_hi == np.inf or f_low == np.inf:
                    grad1[dr] = 0
                else:
                    grad1[dr] = (f_hi - f_low) / h

            return ll, grad1

        # def log_likelihood(p0, s, m, n, f, y, re=0):
        #     # Return the log-likelihood function and it's gradient. Gradient is calculate using Central Difference
        #     r__, dr_ = self.corr_model(x=s, s=s, params=p0, dt=True)
        #     try:
        #         cc = cholesky(r__, lower=True)
        #     except np.linalg.LinAlgError:
        #         if re == 0:
        #             return np.inf, np.zeros(n)
        #         else:
        #             return np.inf
        #
        #     # Product of diagonal terms is negligible sometimes, even when cc exists.
        #     if np.prod(np.diagonal(cc)) == 0:
        #         if re == 0:
        #             return np.inf, np.zeros(n)
        #         else:
        #             return np.inf
        #
        #     # alpha = inv(R)*y
        #     # if any(np.isnan(y)):
        #     #     print('What happened?')
        #
        #     alpha = cho_solve((cc, True), y)
        #     t4 = np.einsum("ik,ik->k", y, alpha)
        #
        #     # Objective function:= log(det(R)) + Y^T inv(R) Y + constant
        #     ll = (np.log(np.prod(np.diagonal(cc))) + t4 + m * np.log(2 * np.pi)) / 2
        #     if re == 1:
        #         return ll
        #
        #     grad1 = np.zeros(n)
        #     h = 0.005
        #     for dr in range(n):
        #         temp = np.zeros(n)
        #         temp[dr] = 1
        #         low = p0 - h / 2 * temp
        #         hi = p0 + h / 2 * temp
        #         f_hi = log_likelihood(hi, s, m, n, f, y, 1)
        #         f_low = log_likelihood(low, s, m, n, f, y, 1)
        #         if f_hi == np.inf or f_low == np.inf:
        #             grad1[dr] = 0
        #         else:
        #             grad1[dr] = (f_hi - f_low) / h
        #
        #     return ll, grad1

        # Maximum Likelihood Estimation : Solving optimization problem to calculate hyperparameters
        if self.op:
            sp = self.corr_model_params
            p = np.zeros([self.n_opt, n_])
            pf = np.zeros([self.n_opt, 1])
            for i__ in range(self.n_opt):
                # print("----------------------------------", i__, "-------------------------------------")
                p_ = optimize.fmin_l_bfgs_b(log_likelihood, sp, args=(s_, m_, n_, f_, y_), bounds=self.bounds)
                p[i__, :] = p_[0]
                pf[i__, 0] = p_[1]
                # print(i__, p_[0], p_[1])
                # Generating new starting points using log-uniform distribution
                if i__ != self.n_opt - 1:
                    sp = stats.reciprocal.rvs([j[0] for j in self.bounds], [j[1] for j in self.bounds], 1)
            if min(pf) == np.inf:
                raise NotImplementedError("Maximum likelihood estimator failed: Choose different starting point or "
                                          "increase n_opt")
            t = np.argmin(pf)
            self.corr_model_params = p[t, :]

        self.n_opt = 1

        r_ = self.corr_model(x=s_, s=s_, params=self.corr_model_params)
        c = np.linalg.cholesky(r_)                   # Eq: 3.8, DACE
        c_inv = np.linalg.inv(c)
        f_dash = np.matmul(c_inv, f_)
        y_dash = np.matmul(c_inv, y_)
        q_, g_ = np.linalg.qr(f_dash)                 # Eq: 3.11, DACE

        # Check if F is a full rank matrix
        if np.linalg.matrix_rank(g_) != min(np.size(f_, 0), np.size(f_, 1)):
            raise NotImplementedError("Chosen regression functions are not sufficiently linearly independent")

        # Design parameters
        beta = np.linalg.solve(g_, np.matmul(np.transpose(q_), y_dash))
        gamma = np.matmul(np.matmul(np.transpose(c_inv), c_inv), (y_ - np.matmul(f_, beta)))

        # Computing the process variance (Eq: 3.13, DACE)
        sigma = np.zeros(q)
        for l in range(q):
            sigma[l] = (1 / m_) * (np.linalg.norm(y_dash[:, l] - np.matmul(f_dash, beta[:, l])) ** 2)

        self.beta, self.gamma, self.sig = beta, gamma, sigma
        self.F_dash, self.C_inv, self.G = f_dash, c_inv, g_
<<<<<<< HEAD
        self.F, self.R = f_, r_
=======
>>>>>>> a69bea35
        if self.verbose:
            print('Done!')

    def interpolate(self, x, dy=False):
        if self.normalize:
            x = (x - self.mean_s)/self.std_s
            s_ = (self.samples - self.mean_s) / self.std_s
        else:
            s_ = self.samples
        fx, jf = self.reg_model(x)
        rx = self.corr_model(x=x, s=s_, params=self.corr_model_params)
        y = np.einsum('ij,jk->ik', fx, self.beta) + np.einsum('ij,jk->ik', rx, self.gamma)
        if self.normalize:
            y = self.mean_y + y * self.std_y
        if dy:
            r_dash = np.einsum('ij,jk->ik', self.C_inv, rx.T)
            u = np.einsum('ij,jk->ik', self.F_dash.T, r_dash)-fx.T
            norm1 = np.sum(r_dash**2, 0)**0.5
            norm2 = np.sum(np.linalg.solve(self.G, u)**2, 0)**0.5
            mse = (self.sig ** 2) * (1 + norm2**2 - norm1**2)
            if self.normalize:
                mse = (self.std_y**2) * mse
            return y, mse.reshape(y.shape)
        else:
            return y

    def jacobian(self, x):
        if self.normalize:
            x = (x - self.mean_s) / self.std_s
            s_ = (self.samples - self.mean_s) / self.std_s
        else:
            s_ = self.samples

        fx, jf = self.reg_model(x)
        rx, drdx = self.corr_model(x=x, s=s_, params=self.corr_model_params, dx=True)
        a = np.einsum('ikj,jm->ik', jf, self.beta)
        b = np.einsum('ijk,jm->ki', drdx.T, self.gamma)
        y_grad = a + b
        if self.normalize:
            y_grad = (a + b)*self.std_y/self.std_s
        return y_grad

    # Defining Regression model (Linear)
    @staticmethod
    def regress(model=None):
        def r(s):
            s = np.atleast_2d(s)
            if model == 'Constant':
                fx = np.ones([np.size(s, 0), 1])
                jf = np.zeros([np.size(s, 0), np.size(s, 1), 1])
                return fx, jf
            if model == 'Linear':
                fx = np.concatenate((np.ones([np.size(s, 0), 1]), s), 1)
                jf_b = np.zeros([np.size(s, 0), np.size(s, 1), np.size(s, 1)])
                np.einsum('jii->ji', jf_b)[:] = 1
                jf = np.concatenate((np.zeros([np.size(s, 0), np.size(s, 1), 1]), jf_b), 2)
                return fx, jf
            if model == 'Quadratic':
                fx = np.zeros([np.size(s, 0), int((np.size(s, 1) + 1) * (np.size(s, 1) + 2) / 2)])
                jf = np.zeros(
                    [np.size(s, 0), np.size(s, 1), int((np.size(s, 1) + 1) * (np.size(s, 1) + 2) / 2)])
                for i in range(np.size(s, 0)):
                    temp = np.hstack((1, s[i, :]))
                    for j in range(np.size(s, 1)):
                        temp = np.hstack((temp, s[i, j] * s[i, j::]))
                    fx[i, :] = temp
                    # definie H matrix
                    h_ = 0
                    for j in range(np.size(s, 1)):
                        tmp_ = s[i, j] * np.eye(np.size(s, 1))
                        t1 = np.zeros([np.size(s, 1), np.size(s, 1)])
                        t1[j, :] = s[i, :]
                        tmp = tmp_ + t1
                        if j == 0:
                            h_ = tmp[:, j::]
                        else:
                            h_ = np.hstack((h_, tmp[:, j::]))
                    jf[i, :, :] = np.hstack((np.zeros([np.size(s, 1), 1]), np.eye(np.size(s, 1)), h_))
                return fx, jf
        return r

    # Defining Correlation model (Gaussian Process)
    @staticmethod
    def corr(model):
        def c(x, s, params, dt=False, dx=False):
            rx, drdt, drdx = [0.], [0.], [0.]
            x = np.atleast_2d(x)
            # Create stack matrix, where each block is x_i with all s
            stack = - np.tile(np.swapaxes(np.atleast_3d(x), 1, 2), (1, np.size(s, 0), 1)) + np.tile(s, (
                np.size(x, 0),
                1, 1))
            if model == 'Exponential':
                rx = np.exp(np.sum(-params * abs(stack), axis=2))
                if dt:
                    drdt = -abs(stack) * np.tile(rx, (np.size(x, 1), 1, 1)).T
                if dx:
                    drdx = params * np.sign(stack) * np.tile(rx.T, (np.size(x, 1), 1, 1)).T
            elif model == 'Gaussian':
                rx = np.exp(np.sum(-params * (stack ** 2), axis=2))
                if dt:
                    drdt = -(stack ** 2) * np.transpose(np.tile(rx, (np.size(x, 1), 1, 1)), (1, 2, 0))
                if dx:
                    drdx = 2 * params * stack * np.transpose(np.tile(rx, (np.size(x, 1), 1, 1)), (1, 2, 0))
            elif model == 'Linear':
                # Taking stack and turning each d value into 1-theta*dij
                after_parameters = 1 - params * abs(stack)
                # Define matrix of zeros to compare against (not necessary to be defined separately,
                # but the line is bulky if this isn't defined first, and it is used more than once)
                comp_zero = np.zeros((np.size(x, 0), np.size(s, 0), np.size(s, 1)))
                # Compute matrix of max{0,1-theta*d}
                max_matrix = np.maximum(after_parameters, comp_zero)
                rx = np.prod(max_matrix, 2).T
                # Create matrix that has 1s where max_matrix is nonzero
                # -Essentially, this acts as a way to store the indices of where the values are nonzero
                ones_and_zeros = max_matrix.astype(bool).astype(int)
                # Set initial derivatives as if all were positive
                first_dtheta = -abs(stack)
                first_dx = np.negative(params) * np.sign(stack)
                # Multiply derivs by ones_and_zeros...this will set the values where the
                # derivative should be zero to zero, and keep all other values the same
                drdt = np.multiply(first_dtheta, ones_and_zeros)
                drdx = np.multiply(first_dx, ones_and_zeros)
                # Loop over parameters, shifting max_matrix and multiplying over derivative
                # matrix with each iteration
                for i in range(len(params) - 1):
                    drdt = drdt * np.roll(max_matrix, i + 1, axis=2)
                    drdx = drdx * np.roll(max_matrix, i + 1, axis=2)
            elif model == 'Spherical':
                # Taking stack and creating array of all thetaj*dij
                after_parameters = params * abs(stack)
                # Create matrix of all ones to compare
                comp_ones = np.ones((np.size(x, 0), np.size(s, 0), np.size(s, 1)))
                # zeta_matrix has all values min{1,theta*dij}
                zeta_matrix = np.minimum(after_parameters, comp_ones)
                # Copy zeta_matrix to another matrix that will used to find where derivative should be zero
                indices = zeta_matrix
                # If value of min{1,theta*dij} is 1, the derivative should be 0.
                # So, replace all values of 1 with 0, then perform the .astype(bool).astype(int)
                # operation like in the linear example, so you end up with an array of 1's where
                # the derivative should be caluclated and 0 where it should be zero
                indices[indices == 1] = 0
                # Create matrix of all |dij| (where non zero) to be used in calculation of dR/dtheta
                dtheta_derivs = indices.astype(bool).astype(int) * abs(stack)
                # Same as above, but for matrix of all thetaj where non-zero
                dx_derivs = indices.astype(bool).astype(int) * params * np.sign(stack)
                # Initial matrices containing derivates for all values in array. Note since
                # dtheta_s and dx_s already accounted for where derivative should be zero, all
                # that must be done is multiplying the |dij| or thetaj matrix on top of a
                # matrix of derivates w.r.t zeta (in this case, dzeta = -1.5+1.5zeta**2)
                drdt = (-1.5 + 1.5 * zeta_matrix ** 2) * dtheta_derivs
                drdx = (-1.5 + 1.5 * zeta_matrix ** 2) * dx_derivs
                # Also, create matrix for values of equation, 1 - 1.5zeta + 0.5zeta**3, for loop
                zeta_function = 1 - 1.5 * zeta_matrix + 0.5 * zeta_matrix ** 3
                rx = np.prod(zeta_function, 2).T
                # Same as previous example, loop over zeta matrix by shifting index
                for i in range(len(params) - 1):
                    drdt = drdt * np.roll(zeta_function, i + 1, axis=2)
                    drdx = drdx * np.roll(zeta_function, i + 1, axis=2)
            elif model == 'Cubic':
                # Taking stack and creating array of all thetaj*dij
                after_parameters = params * abs(stack)
                # Create matrix of all ones to compare
                comp_ones = np.ones((np.size(x, 0), np.size(s, 0), np.size(s, 1)))
                # zeta_matrix has all values min{1,theta*dij}
                zeta_matrix = np.minimum(after_parameters, comp_ones)
                # Copy zeta_matrix to another matrix that will used to find where derivative should be zero
                indices = zeta_matrix
                # If value of min{1,theta*dij} is 1, the derivative should be 0.
                # So, replace all values of 1 with 0, then perform the .astype(bool).astype(int)
                # operation like in the linear example, so you end up with an array of 1's where
                # the derivative should be caluclated and 0 where it should be zero
                indices[indices == 1] = 0
                # Create matrix of all |dij| (where non zero) to be used in calculation of dR/dtheta
                dtheta_derivs = indices.astype(bool).astype(int) * abs(stack)
                # Same as above, but for matrix of all thetaj where non-zero
                dx_derivs = indices.astype(bool).astype(int) * params * np.sign(stack)
                # Initial matrices containing derivates for all values in array. Note since
                # dtheta_s and dx_s already accounted for where derivative should be zero, all
                # that must be done is multiplying the |dij| or thetaj matrix on top of a
                # matrix of derivates w.r.t zeta (in this case, dzeta = -6zeta+6zeta**2)
                drdt = (-6 * zeta_matrix + 6 * zeta_matrix ** 2) * dtheta_derivs
                drdx = (-6 * zeta_matrix + 6 * zeta_matrix ** 2) * dx_derivs
                # Also, create matrix for values of equation, 1 - 1.5zeta + 0.5zeta**3, for loop
                zeta_function = 1 - 3 * zeta_matrix ** 2 + 2 * zeta_matrix ** 3
                rx = np.prod(zeta_function, 2).T
                # Same as previous example, loop over zeta matrix by shifting index
                for i in range(len(params) - 1):
                    drdt = drdt * np.roll(zeta_function, i + 1, axis=2)
                    drdx = drdx * np.roll(zeta_function, i + 1, axis=2)
            elif model == 'Spline':
                # In this case, the zeta value is just abs(stack)*parameters, no comparison
                zeta_matrix = abs(stack) * params
                # So, dtheta and dx are just |dj| and theta*sgn(dj), respectively
                dtheta_derivs = abs(stack)
                # dx_derivs = np.ones((np.size(x,0),np.size(s,0),np.size(s,1)))*parameters
                dx_derivs = np.sign(stack) * params

                # Initialize empty sigma and dsigma matrices
                sigma = np.ones((zeta_matrix.shape[0], zeta_matrix.shape[1], zeta_matrix.shape[2]))
                dsigma = np.ones((zeta_matrix.shape[0], zeta_matrix.shape[1], zeta_matrix.shape[2]))

                # Loop over cases to create zeta_matrix and subsequent dR matrices
                for i in range(zeta_matrix.shape[0]):
                    for j in range(zeta_matrix.shape[1]):
                        for k in range(zeta_matrix.shape[2]):
                            y = zeta_matrix[i, j, k]
                            if 0 <= y <= 0.2:
                                sigma[i, j, k] = 1 - 15 * y ** 2 + 30 * y ** 3
                                dsigma[i, j, k] = -30 * y + 90 * y ** 2
                            elif 0.2 < y < 1.0:
                                sigma[i, j, k] = 1.25 * (1 - y) ** 3
                                dsigma[i, j, k] = 3.75 * (1 - y) ** 2 * -1
                            elif y >= 1:
                                sigma[i, j, k] = 0
                                dsigma[i, j, k] = 0

                rx = np.prod(sigma, 2).T

                # Initialize derivative matrices incorporating chain rule
                drdt = dsigma * dtheta_derivs
                drdx = dsigma * dx_derivs

                # Loop over to create proper matrices
                for i in range(len(params) - 1):
                    drdt = drdt * np.roll(sigma, i + 1, axis=2)
                    drdx = drdx * np.roll(sigma, i + 1, axis=2)

            # Multiplying matrices by ones_and_zeros multiplication sets 0 values equal to
            # -0.0, so this comparison sets all -0.0 to 0.0 (Python should treat these the
            # same, but it looks better with 0.0)
            drdt[drdt == -0.0] = 0.0
            drdx[drdx == -0.0] = 0.0

            if dt:
                return rx, drdt
            if dx:
                return rx, drdx
            return rx

        return c

    def init_krig(self):
        if self.reg_model is None:
            raise NotImplementedError("Exit code: Regression model is not defined.")

        if self.corr_model is None:
            raise NotImplementedError("Exit code: Correlation model is not defined.")

        if self.corr_model_params is None and self.dim is None:
            raise NotImplementedError("Exit code: Either define corr_model_params or dimension.")

        if self.corr_model_params is None:
            self.corr_model_params = np.ones(self.dim)

        if self.bounds is None:
            if self.dim is None:
                self.bounds = [[0.001, 10**7]]*self.corr_model_params.shape[0]
            else:
                self.bounds = [[0.001, 10 ** 7]] * self.dim

        if type(self.reg_model).__name__ == 'function':
            self.reg_model = self.reg_model
        elif self.reg_model in ['Constant', 'Linear', 'Quadratic']:
            self.rmodel = self.reg_model
            self.reg_model = self.regress(model=self.reg_model)
        else:
            raise NotImplementedError("Exit code: Doesn't recognize the Regression model.")

        if type(self.corr_model).__name__ == 'function':
            self.corr_model = self.corr_model
        elif self.corr_model in ['Exponential', 'Gaussian', 'Linear', 'Spherical', 'Cubic', 'Spline', 'Other']:
            self.cmodel = self.corr_model
            self.corr_model = self.corr(model=self.corr_model)
        else:
            raise NotImplementedError("Exit code: Doesn't recognize the Correlation model.")<|MERGE_RESOLUTION|>--- conflicted
+++ resolved
@@ -341,11 +341,7 @@
     # Last modified: 12/17/2018 by Mohit S. Chauhan
 
     def __init__(self, reg_model='Linear', corr_model='Exponential', corr_model_params=None, bounds=None, op=True,
-<<<<<<< HEAD
                  n_opt=1, dimension=None, normalize=True, verbose=False):
-=======
-                 n_opt=1, dimension=None, verbose=False):
->>>>>>> a69bea35
 
         self.reg_model = reg_model
         self.corr_model = corr_model
@@ -354,15 +350,8 @@
         self.bounds = bounds
         self.n_opt = n_opt
         self.op = op
-<<<<<<< HEAD
         self.normalize = normalize
         self.verbose = verbose
-=======
-        self.verbose = verbose
-
-        # Initialize and run preliminary error checks.
-        self.init_krig()
->>>>>>> a69bea35
 
         # Variables are used outside the __init__
         self.samples = None
@@ -419,7 +408,6 @@
                 else:
                     return np.inf2
 
-<<<<<<< HEAD
             # alpha = cho_solve((cc, True), y)
             # t4 = np.einsum("ik,ik->k", y, alpha)
 
@@ -434,29 +422,13 @@
             # Design parameters
             beta_ = np.linalg.solve(g__, np.matmul(np.transpose(q__), y__))
 
-=======
-            f__ = cho_solve((cc, True), f)
-            y__ = cho_solve((cc, True), y)
-            q__, g__ = np.linalg.qr(f__)  # Eq: 3.11, DACE
-
-            # Check if F is a full rank matrix
-            if np.linalg.matrix_rank(g__) != min(np.size(f__, 0), np.size(f__, 1)):
-                raise NotImplementedError("Chosen regression functions are not sufficiently linearly independent")
-
-            # Design parameters
-            beta_ = np.linalg.solve(g__, np.matmul(np.transpose(q__), y__))
-
->>>>>>> a69bea35
             # Computing the process variance (Eq: 3.13, DACE)
             sigma_ = np.zeros(q)
             for lj in range(q):
                 sigma_[lj] = (1 / m) * (np.linalg.norm(y__[:, lj] - np.matmul(f__, beta_[:, lj])) ** 2)
 
             # Objective function:= log(det(R)) + Y^T inv(R) Y + constant
-<<<<<<< HEAD
             # ll = (np.log(np.prod(np.diagonal(cc))) + t4 + m * np.log(2 * np.pi)) / 2
-=======
->>>>>>> a69bea35
             ll = (np.log(np.prod(np.diagonal(cc))) + m * (np.log(2 * np.pi * np.prod(sigma_))) + 1)/2
 
             if re == 1:
@@ -568,10 +540,7 @@
 
         self.beta, self.gamma, self.sig = beta, gamma, sigma
         self.F_dash, self.C_inv, self.G = f_dash, c_inv, g_
-<<<<<<< HEAD
         self.F, self.R = f_, r_
-=======
->>>>>>> a69bea35
         if self.verbose:
             print('Done!')
 
