# UQpy is distributed under the MIT license.
#
# Copyright (C) 2018  -- Michael D. Shields
#
# Permission is hereby granted, free of charge, to any person obtaining a copy of this software and associated
# documentation files (the "Software"), to deal in the Software without restriction, including without limitation the
# rights to use, copy, modify, merge, publish, distribute, sublicense, and/or sell copies of the Software, and to permit
# persons to whom the Software is furnished to do so, subject to the following conditions:
#
# The above copyright notice and this permission notice shall be included in all copies or substantial portions of the
# Software.
#
# THE SOFTWARE IS PROVIDED "AS IS", WITHOUT WARRANTY OF ANY KIND, EXPRESS OR IMPLIED, INCLUDING BUT NOT LIMITED TO THE
# WARRANTIES OF MERCHANTABILITY, FITNESS FOR A PARTICULAR PURPOSE AND NON-INFRINGEMENT. IN NO EVENT SHALL THE AUTHORS OR
# COPYRIGHT HOLDERS BE LIABLE FOR ANY CLAIM, DAMAGES OR OTHER LIABILITY, WHETHER IN AN ACTION OF CONTRACT, TORT OR
# OTHERWISE, ARISING FROM, OUT OF OR IN CONNECTION WITH THE SOFTWARE OR THE USE OR OTHER DEALINGS IN THE SOFTWARE.


from UQpy.Distributions import *


class Nataf:
    """
    Transform random variables  using the `Nataf` transformation  and  calculate  the  correlation  distortion.
    ([1]_, [2]_).

    This is the parent class to all Nataf algorithms.

    **References:**

    .. [1] A. Nataf, “Determination des distributions dont les marges sont donnees”, C. R. Acad. Sci.
       vol. 225, pp. 42-43, Paris, 1962.
    .. [2] R. Lebrun and A. Dutfoy, “An innovating analysis of the Nataf transformation from the copula viewpoint”,
       Prob. Eng. Mech.,  vol. 24, pp. 312-320, 2009.

    """

    def __init__(self, dist_object):

        if isinstance(dist_object, list):
            for i in range(len(dist_object)):
                if not isinstance(dist_object[i], (DistributionContinuous1D, JointInd)):
                    raise TypeError('UQpy: A  ``DistributionContinuous1D`` or ``JointInd`` object must be provided.')
        else:
            if not isinstance(dist_object, (DistributionContinuous1D, JointInd)):
                raise TypeError('UQpy: A  ``DistributionContinuous1D``  or ``JointInd`` object must be provided.')


class Forward(Nataf):
    """
    A class perform the Nataf transformation, i.e. transform arbitrarily distributed random variables
    to independent standard normal variables. This is a an child class of the ``Nataf`` class.

    **Inputs:**

    * **samples** (`ndarray`):
            Random vector of shape ``(nsamples, dimension)`` with prescribed probability distribution, with
            ``(nsamples, dimension) = samples.shape``.

    * **dist_object** ((list of ) ``Distribution`` object(s)):
                    Probability distribution of each random variable. Must be an object of type
                    ``DistributionContinuous1D`` or ``JointInd``.

    * **cov** (`ndarray`):
        The correlation  matrix (:math:`\mathbf{C_X}`) of the random vector **X** .

        Default: The ``identity`` matrix.

    * **itam_error1** (`float`):
        A threshold value the `ITAM` method (see ``Utilities`` module).

        Default: 0.001

    * **itam_error2** (`float`):
        A threshold value the `ITAM` method (see ``Utilities`` module).

        Default: 0.01

    * **beta** (`float`):
        A variable selected to optimize convergence speed and desired accuracy of the ITAM method (see
        ``Utilities`` module).

        Default: 1.0

    **Output/Returns:**

    * **U** (`ndarray`):
        Independent standard normal vector of shape ``(nsamples, dimension)``.

    * **Cz** (`ndarray`):
        Distorted correlation matrix (:math:`\mathbf{C_Z}`) of the standard normal vector **Z**.

    * **Jxu** (`ndarray`):
        The jacobian of the transformation of shape ``(dimension, dimension)`` (if asked).

    **Methods:**
    """

    def __init__(self, dist_object, samples=None, cov=None, beta=1.0, itam_error1=0.001,
                 itam_error2=0.01):

        super().__init__(dist_object)

        self.beta = beta
        self.itam_error1 = itam_error1
        self.itam_error2 = itam_error2

        if samples is None:
            if cov is None:
                raise Warning('UQpy: No action is performed.')
            else:
                self.Cz = self.distortion_x_to_z(dist_object, cov, beta, itam_error1, itam_error2)

        else:
            if cov is None:
                self.C_z = np.eye(samples.shape[1])
                self.z = self.transform_x_to_z(samples, dist_object)
                self.u = self.z

                self.Jxu = np.eye(samples.shape[1])

            else:
                self.Cz = self.distortion_x_to_z(dist_object, cov, beta, itam_error1, itam_error2)
                z = self.transform_x_to_z(samples, dist_object)
                self.z = Correlate(z, self.Cz).z
                self.u = Uncorrelate(self.z, self.Cz).u

                self.Jxu = self.jacobian_x_u(dist_object, samples, self.u, self.Cz)

    @staticmethod
    def distortion_x_to_z(dist_object, cov, beta=1.0, itam_error1=0.001, itam_error2=0.01):
        """
        This is a method to calculate the correlation matrix :math:`\mathbf{C_Z}` of the standard normal random vector
        :math:`\mathbf{z}`  given the correlation matrix :math:`\mathbf{C_x}` of the random vector :math:`\mathbf{x}`
        using the `ITAM` method (see ``Utilities`` class).

        **Inputs:**

        * **dist_object** ((list of ) ``Distribution`` object(s)):
                Probability distribution of each random variable. Must be an object of type
                ``DistributionContinuous1D`` or ``JointInd``.

        * **cov** (`ndarray`):
            The correlation  matrix (:math:`\mathbf{C_X}`) of the random vector **X** .

            Default: The ``identity`` matrix.

        * **itam_error1** (`float`):
            A threshold value the `ITAM` method (see ``Utilities`` module).

            Default: 0.001

        * **itam_error2** (`float`):
            A threshold value the `ITAM` method (see ``Utilities`` module).

            Default: 0.01

        * **beta** (`float`):
            A variable selected to optimize convergence speed and desired accuracy of the ITAM method (see
            ``Utilities`` module).

            Default: 1.0

        **Output/Returns:**

        * **cov_distorted** (`ndarray`):
            Distorted correlation matrix (:math:`\mathbf{C_z}`) of the standard normal vector **Z**.

        """
        from UQpy.Utilities import itam
        cov_distorted = itam(dist_object, cov, beta, itam_error1, itam_error2)
        return cov_distorted

    @staticmethod
    def transform_x_to_z(x, dist_object):
        """
        This is a method to transform a vector :math:`\mathbf{x}` of  samples with marginal distributions
        :math:`f_i(x_i)` and cumulative distributions :math:`F_i(x_i)` to a vector :math:`\mathbf{z}` of standard normal
        samples  according to: :math:`Z_{i}=\Phi^{-1}(F_i(X_{i}))`, where :math:`\Phi` is the cumulative
        distribution function of a standard  normal variable.

        This is a static method, part of the ``Nataf`` class.

        **Inputs:**

        * **x** (`ndarray`):
            Random vector of shape ``(nsamples, dimension)`` with prescribed probability distributions.

        * **dist_object** ((list of) ``Distribution`` object(s)):
                    Probability distribution of each random variable. Must be an object of type
                    ``DistributionContinuous1D`` or ``JointInd``.
        **Outputs:**

        * **z** (`ndarray`):
            Standard normal random vector of shape ``(nsamples, dimension)``.

        """
        z = np.zeros_like(x)

        if isinstance(dist_object, JointInd):
            if all(hasattr(m, 'cdf') for m in dist_object.marginals):
                for j in range(len(dist_object.marginals)):
                    z[:, j] = stats.norm.ppf(dist_object.marginals[j].cdf(np.atleast_2d(x[:, j]).T))
        elif isinstance(dist_object, DistributionContinuous1D):
            f_i = dist_object.cdf
            z = np.atleast_2d(stats.norm.ppf(f_i(x))).T
        else:
            m, n = np.shape(x)
            for j in range(n):
                f_i = dist_object[j].cdf
                z[:, j] = stats.norm.ppf(f_i(np.atleast_2d(x[:, j]).T))
        return z

    @staticmethod
    def jacobian_x_u(dist_object, x, z, cov):
        """
        This is a method to calculate the jacobian of the transformation :math:`\mathbf{J}_{\mathbf{xu}}`.

        This is a static method, part of the ``Nataf`` class.

        **Inputs:**

        * **u** (`ndarray`):
            Standard normal vector of shape ``(nsamples, dimension)``.

        * **x** (`ndarray`):
            Random vector of shape ``(nsamples, dimension)``.

        * **dist_object** ((list of) ``Distribution`` object(s)):
                    Probability distribution of each random variable. Must be an object of type
                    ``DistributionContinuous1D`` or ``JointInd``.

        * **cov** (`ndarray`):
        The covariance  matrix of shape ``(dimension, dimension)``.

        **Outputs:**

        * **jacobian_x_to_u** (`ndarray`):
            Matrix of shape ``(dimension, dimension)``.

        """
        from scipy.linalg import cholesky
        h = cholesky(cov, lower=True)
        m, n = np.shape(z)
        y = np.zeros(shape=(n, n))
        jacobian_x_to_u = [None] * m
        for i in range(m):
            for j in range(n):
                xi = np.array([x[i, j]])
                zi = np.array([z[i, j]])
                y[j, j] = stats.norm.pdf(zi) / dist_object[j].pdf(xi)
            jacobian_x_to_u[i] = np.linalg.solve(y, h)

        return jacobian_x_to_u


class Inverse(Nataf):
    """
    A class perform the inverse Nataf transformation, i.e. transform independent standard normal variables to
    arbitrarily distributed random variables. This is a an child class of the ``Nataf`` class.

    **Inputs:**

    * **samples** (`ndarray``):
        Uncorrelated standard normal vector of shape ``(nsamples, dimension)`` with
        ``(nsamples, dimension) = samples.shape``.

    * **dist_object** ((list of) ``Distribution`` object(s)):
            Probability distribution of each random variable. Must be an object of type
                    ``DistributionContinuous1D`` or ``JointInd``.

    * **cov** (`ndarray`):
        The covariance  matrix of shape ``(dimension, dimension)`` (Optional) .

        Default: The ``identity`` matrix.

    **Output/Returns:**

    * **x** (`ndarray`):
        Independent standard normal vector of shape ``(nsamples, dimension)``.

    * **Cx** (`ndarray`):
        Distorted correlation matrix of the random vector **X** of shape ``(dimension, dimension)``.

    * **Jux** (`ndarray`):
        The jacobian of the transformation of shape ``(dimension, dimension)``.

    **Methods:**

    """

    def __init__(self, dist_object, samples=None, cov=None):

        super().__init__(dist_object)

        if samples is None:
            if cov is None:
                raise Warning('UQpy: No action is performed.')
            else:
<<<<<<< HEAD
                self.corr = correlation_distortion(self.distribution, self.dist_params, self.corr_norm)

            self.samplesN01 = self.samples.copy()
            self.samples = np.zeros_like(self.samples)

            self.samples, self.jacobian = transform_g_to_ng(self.corr_norm, self.distribution, self.dist_params,
                                                            self.samplesN01)

        elif isinstance(input_samples, np.ndarray):
            self.samplesN01 = input_samples
            if dimension is None:
                raise RuntimeError("UQpy: Dimension must be specified in 'InvNataf' when entering samples as an array.")
            self.dimension = dimension

            self.dist_name = dist_name
            self.dist_params = dist_params
            if self.dist_name is None or self.dist_params is None:
                raise RuntimeError("UQpy: Marginal distributions and their parameters must be specified in 'InvNataf' "
                                   "when entering samples as an array.")

            # Ensure the dimensions of dist_name are consistent
            if type(self.dist_name).__name__ != 'list':
                self.dist_name = [self.dist_name]
            if len(self.dist_name) == 1 and self.dimension != 1:
                self.dist_name = self.dist_name * self.dimension

            # Ensure that dist_params is a list of length dimension
            if type(self.dist_params).__name__ != 'list':
                self.dist_params = [self.dist_params]
            if len(self.dist_params) == 1 and self.dimension != 1:
                self.dist_params = self.dist_params * self.dimension

            self.distribution = [None] * self.dimension
            for j in range(len(self.dist_name)):
                self.distribution[j] = Distribution(self.dist_name[j])

            if corr_norm is None:
                self.corr_norm = np.identity(n=self.dimension)
                self.corr = self.corr_norm
            elif corr_norm is not None:
                self.corr_norm = corr_norm
                if np.linalg.norm(self.corr_norm - np.identity(n=self.corr_norm.shape[0])) < 10 ** (-8):
                    self.corr = self.corr_norm.copy()
                else:
                    self.corr = correlation_distortion(self.distribution, self.dist_params, self.corr_norm)

            self.samples = np.zeros_like(self.samplesN01)

            self.samples, self.jacobian = transform_g_to_ng(self.corr_norm, self.distribution, self.dist_params,
                                                            self.samplesN01)
            print()

        elif input_samples is None:
            if corr_norm is not None:
                self.dist_name = dist_name
                self.dist_params = dist_params
                self.corr_norm = corr_norm
                if self.dist_name is None or self.dist_params is None:
                    raise RuntimeError("UQpy: In order to use class 'InvNataf', marginal distributions and their "
                                       "parameters must be provided.")

                if dimension is not None:
                    self.dimension = dimension
                else:
                    self.dimension = len(self.dist_name)

                # Ensure the dimensions of dist_name are consistent
                if type(self.dist_name).__name__ != 'list':
                    self.dist_name = [self.dist_name]
                if len(self.dist_name) == 1 and self.dimension != 1:
                    self.dist_name = self.dist_name * self.dimension

                # Ensure that dist_params is a list of length dimension
                if type(self.dist_params).__name__ != 'list':
                    self.dist_params = [self.dist_params]
                if len(self.dist_params) == 1 and self.dimension != 1:
                    self.dist_params = self.dist_params * self.dimension

                self.distribution = [None] * self.dimension
                for j in range(len(self.dist_name)):
                    self.distribution[j] = Distribution(self.dist_name[j])

                self.corr = correlation_distortion(self.distribution, self.dist_params, self.corr_norm)
=======
                self.Cx = self.distortion_z_to_x(dist_object, cov)

        else:
            if cov is None:
                self.Cx = np.eye(samples.shape[1])
                self.z = samples
                self.x = self.transform_z_to_x(self.z, dist_object)

                self.Jux = np.eye(samples.shape[1])
>>>>>>> 7e3d465a

            else:
                self.Cx = self.distortion_z_to_x(dist_object, cov)
                self.z = Correlate(samples, cov).z
                self.x = self.transform_z_to_x(samples, dist_object)

                self.Jux = self.jacobian_u_x(dist_object, self.z, self.x, cov)

    @staticmethod
    def distortion_z_to_x(dist_object, cov):
        """
        This is a method to calculate the correlation matrix :math:`\mathbf{C_x}` of the random vector
        :math:`\mathbf{x}`  given the correlation matrix :math:`\mathbf{C_z}` of the standard normal random vector
        :math:`\mathbf{z}` using the `correlation_distortion` method (see ``Utilities`` class). This is a static
        method, part of the ``Inverse`` class.

        **Inputs:**

        * **dist_object** ((list of ) ``Distribution`` object(s)):
                Probability distribution of each random variable. Must be an object of type
                ``DistributionContinuous1D`` or ``JointInd``.

        * **cov** (`ndarray`):
            The correlation  matrix (:math:`\mathbf{C_z}`) of the standard normal vector **z** .

            Default: The ``identity`` matrix.

        **Output/Returns:**

        * **cov_distorted** (`ndarray`):
            Distorted correlation matrix (:math:`\mathbf{C_x}`) of the random vector **x**.

        """
        from UQpy.Utilities import correlation_distortion
        cov_distorted = correlation_distortion(dist_object, cov)
        return cov_distorted

    @staticmethod
    def transform_z_to_x(z, dist_object):
        """
        This is a method to transform a vector :math:`\mathbf{z}` of  standard normal samples to a vector
        :math:`\mathbf{x}` of  samples with marginal distributions :math:`f_i(x_i)` and cumulative distributions
        :math:`F_i(x_i)` according to: :math:`Z_{i}=F_i^{-1}(\Phi(Z_{i}))`, where :math:`\Phi` is the cumulative
        distribution function of a standard  normal variable.

        This is a static method, part of the ``Nataf`` class.

        **Inputs:**

        * **z** (`ndarray`):
            Standard normal vector of shape ``(nsamples, dimension)``.

        * **dist_object** ((list of) ``Distribution`` object(s)):
                    Probability distribution of each random variable. Must be an object of type
                    ``DistributionContinuous1D`` or ``JointInd``.

        **Outputs:**

        * **x** (`ndarray`):
            Random vector of shape ``(nsamples, dimension)`` with prescribed probability distribution.

        """

        x = np.zeros_like(z)

        if isinstance(dist_object, JointInd):
            if all(hasattr(m, 'icdf') for m in dist_object.marginals):
                for j in range(len(dist_object.marginals)):
                    f_i = dist_object.marginals[j].icdf
                    x[:, j] = np.atleast_2d(f_i(stats.norm.cdf(z[:, j]).T))
        elif isinstance(dist_object, DistributionContinuous1D):
            f_i = dist_object.icdf
            x = np.atleast_2d(f_i(stats.norm.cdf(z))).T
        elif isinstance(dist_object, list):
            _, n = np.shape(z)
            for j in range(n):
                f_i = dist_object[j].icdf
                x[:, j] = np.atleast_2d(f_i(stats.norm.cdf(z[:, j]).T))
        return x

    @staticmethod
    def jacobian_u_x(dist_object, z, x, cov):
        """
        This is a method to calculate the jacobian of the transformation :math:`\mathbf{J}_{\mathbf{ux}}`.

        This is a static method, part of the ``Nataf`` class.

        **Inputs:**

        * **u** (`ndarray`):
            Standard normal vector of shape ``(nsamples, dimension)``.

        * **x** (`ndarray`):
            Random vector of shape ``(nsamples, dimension)``.

        * **dist_object** ((list of) ``Distribution`` object(s)):
                    Probability distribution of each random variable. Must be an object of type
                    ``DistributionContinuous1D`` or ``JointInd``.

        * **cov** (`ndarray`):
        The covariance  matrix of shape ``(dimension, dimension)``.

        **Outputs:**

        * **jacobian_u_to_x** (`ndarray`):
            Matrix of shape ``(dimension, dimension)``.

        """
        from scipy.linalg import cholesky
        h = cholesky(cov, lower=True)
        m, n = np.shape(z)
        y = np.zeros(shape=(n, n))
        jacobian_u_to_x = [None] * m
        for i in range(m):
            for j in range(n):
                xi = np.array([x[i, j]])
                zi = np.array([z[i, j]])
                y[j, j] = dist_object[j].pdf(xi) / stats.norm.pdf(zi)
            jacobian_u_to_x[i] = np.linalg.solve(h, y)

        return jacobian_u_to_x


class Uncorrelate:
    """
    Remove correlation from correlated standard normal random variables.

    **Inputs:**

    * **samples** (`ndarray`):
        Correlated standard normal vector of shape ``(nsamples, dimension)``.

    * **cov** (`ndarray`):
        The correlation matrix. Must be an ``ndarray`` of shape ``(u.shape[1], u.shape[1])``.

    **Outputs:**

    * **u** (`ndarray`):
        Correlated standard normal vector of shape ``(nsamples, dimension)``.

    """

    def __init__(self, samples, corr):
        self.z = samples
        from scipy.linalg import cholesky
        h = cholesky(corr, lower=True)
        self.u = np.dot(np.linalg.inv(h), self.z.T).T


class Correlate:
    """
    Induce correlation to uncorrelated standard normal random variables.

    **Inputs:**

    * **samples** (`ndarray`):
        Uncorrelated standard normal vector of shape ``(nsamples, dimension)``.

    * **cov** (`ndarray`):
        The correlation matrix. Must be an ``ndarray`` of shape ``(u.shape[1], u.shape[1])``.

    **Outputs:**

    * **z** (`ndarray`):
        Correlated standard normal vector of shape ``(nsamples, dimension)``.

    """

    def __init__(self, samples, cov):
        self.u = samples
        self.corr = cov
        from scipy.linalg import cholesky
        h = cholesky(cov, lower=True)
        self.z = np.dot(h, self.u.T).T<|MERGE_RESOLUTION|>--- conflicted
+++ resolved
@@ -297,91 +297,6 @@
             if cov is None:
                 raise Warning('UQpy: No action is performed.')
             else:
-<<<<<<< HEAD
-                self.corr = correlation_distortion(self.distribution, self.dist_params, self.corr_norm)
-
-            self.samplesN01 = self.samples.copy()
-            self.samples = np.zeros_like(self.samples)
-
-            self.samples, self.jacobian = transform_g_to_ng(self.corr_norm, self.distribution, self.dist_params,
-                                                            self.samplesN01)
-
-        elif isinstance(input_samples, np.ndarray):
-            self.samplesN01 = input_samples
-            if dimension is None:
-                raise RuntimeError("UQpy: Dimension must be specified in 'InvNataf' when entering samples as an array.")
-            self.dimension = dimension
-
-            self.dist_name = dist_name
-            self.dist_params = dist_params
-            if self.dist_name is None or self.dist_params is None:
-                raise RuntimeError("UQpy: Marginal distributions and their parameters must be specified in 'InvNataf' "
-                                   "when entering samples as an array.")
-
-            # Ensure the dimensions of dist_name are consistent
-            if type(self.dist_name).__name__ != 'list':
-                self.dist_name = [self.dist_name]
-            if len(self.dist_name) == 1 and self.dimension != 1:
-                self.dist_name = self.dist_name * self.dimension
-
-            # Ensure that dist_params is a list of length dimension
-            if type(self.dist_params).__name__ != 'list':
-                self.dist_params = [self.dist_params]
-            if len(self.dist_params) == 1 and self.dimension != 1:
-                self.dist_params = self.dist_params * self.dimension
-
-            self.distribution = [None] * self.dimension
-            for j in range(len(self.dist_name)):
-                self.distribution[j] = Distribution(self.dist_name[j])
-
-            if corr_norm is None:
-                self.corr_norm = np.identity(n=self.dimension)
-                self.corr = self.corr_norm
-            elif corr_norm is not None:
-                self.corr_norm = corr_norm
-                if np.linalg.norm(self.corr_norm - np.identity(n=self.corr_norm.shape[0])) < 10 ** (-8):
-                    self.corr = self.corr_norm.copy()
-                else:
-                    self.corr = correlation_distortion(self.distribution, self.dist_params, self.corr_norm)
-
-            self.samples = np.zeros_like(self.samplesN01)
-
-            self.samples, self.jacobian = transform_g_to_ng(self.corr_norm, self.distribution, self.dist_params,
-                                                            self.samplesN01)
-            print()
-
-        elif input_samples is None:
-            if corr_norm is not None:
-                self.dist_name = dist_name
-                self.dist_params = dist_params
-                self.corr_norm = corr_norm
-                if self.dist_name is None or self.dist_params is None:
-                    raise RuntimeError("UQpy: In order to use class 'InvNataf', marginal distributions and their "
-                                       "parameters must be provided.")
-
-                if dimension is not None:
-                    self.dimension = dimension
-                else:
-                    self.dimension = len(self.dist_name)
-
-                # Ensure the dimensions of dist_name are consistent
-                if type(self.dist_name).__name__ != 'list':
-                    self.dist_name = [self.dist_name]
-                if len(self.dist_name) == 1 and self.dimension != 1:
-                    self.dist_name = self.dist_name * self.dimension
-
-                # Ensure that dist_params is a list of length dimension
-                if type(self.dist_params).__name__ != 'list':
-                    self.dist_params = [self.dist_params]
-                if len(self.dist_params) == 1 and self.dimension != 1:
-                    self.dist_params = self.dist_params * self.dimension
-
-                self.distribution = [None] * self.dimension
-                for j in range(len(self.dist_name)):
-                    self.distribution[j] = Distribution(self.dist_name[j])
-
-                self.corr = correlation_distortion(self.distribution, self.dist_params, self.corr_norm)
-=======
                 self.Cx = self.distortion_z_to_x(dist_object, cov)
 
         else:
@@ -391,7 +306,6 @@
                 self.x = self.transform_z_to_x(self.z, dist_object)
 
                 self.Jux = np.eye(samples.shape[1])
->>>>>>> 7e3d465a
 
             else:
                 self.Cx = self.distortion_z_to_x(dist_object, cov)
